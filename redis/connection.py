from __future__ import with_statement
from distutils.version import StrictVersion
from itertools import chain
from select import select
import os
import socket
import sys
import threading
<<<<<<< HEAD
import warnings
=======

try:
    import ssl
    ssl_available = True
    ssl_cert_reqs = ssl.CERT_NONE
except ImportError:
    ssl_available = False
    ssl_cert_reqs = 0
>>>>>>> 6f760cc5

from redis._compat import (b, xrange, imap, byte_to_chr, unicode, bytes, long,
                           BytesIO, nativestr, basestring, iteritems,
                           LifoQueue, Empty, Full, urlparse, parse_qs)
from redis.exceptions import (
    RedisError,
    ConnectionError,
    BusyLoadingError,
    ResponseError,
    InvalidResponse,
    AuthenticationError,
    NoScriptError,
    ExecAbortError,
    ReadOnlyError
)
from redis.utils import HIREDIS_AVAILABLE
if HIREDIS_AVAILABLE:
    import hiredis

    hiredis_version = StrictVersion(hiredis.__version__)
    HIREDIS_SUPPORTS_CALLABLE_ERRORS = \
        hiredis_version >= StrictVersion('0.1.3')

    if not HIREDIS_SUPPORTS_CALLABLE_ERRORS:
        msg = ("redis-py works best with hiredis >= 0.1.3. You're running "
               "hiredis %s. Please consider upgrading." % hiredis.__version__)
        warnings.warn(msg)

SYM_STAR = b('*')
SYM_DOLLAR = b('$')
SYM_CRLF = b('\r\n')
SYM_EMPTY = b('')


class Token(object):
    """
    Literal strings in Redis commands, such as the command names and any
    hard-coded arguments are wrapped in this class so we know not to apply
    and encoding rules on them.
    """
    def __init__(self, value):
        if isinstance(value, Token):
            value = value.value
        self.value = value

    def __repr__(self):
        return self.value

    def __str__(self):
        return self.value


class BaseParser(object):
    EXCEPTION_CLASSES = {
        'ERR': ResponseError,
        'EXECABORT': ExecAbortError,
        'LOADING': BusyLoadingError,
        'NOSCRIPT': NoScriptError,
        'READONLY': ReadOnlyError,
    }

    def parse_error(self, response):
        "Parse an error response"
        error_code = response.split(' ')[0]
        if error_code in self.EXCEPTION_CLASSES:
            response = response[len(error_code) + 1:]
            return self.EXCEPTION_CLASSES[error_code](response)
        return ResponseError(response)


class SocketBuffer(object):
    def __init__(self, socket, socket_read_size):
        self._sock = socket
        self.socket_read_size = socket_read_size
        self._buffer = BytesIO()
        # number of bytes written to the buffer from the socket
        self.bytes_written = 0
        # number of bytes read from the buffer
        self.bytes_read = 0

    @property
    def length(self):
        return self.bytes_written - self.bytes_read

    def _read_from_socket(self, length=None):
        socket_read_size = self.socket_read_size
        buf = self._buffer
        buf.seek(self.bytes_written)
        marker = 0

        try:
            while True:
                data = self._sock.recv(socket_read_size)
                # an empty string indicates the server shutdown the socket
                if isinstance(data, str) and len(data) == 0:
                    raise socket.error("Connection closed by remote server.")
                buf.write(data)
                data_length = len(data)
                self.bytes_written += data_length
                marker += data_length

                if length is not None and length > marker:
                    continue
                break
        except (socket.error, socket.timeout):
            e = sys.exc_info()[1]
            raise ConnectionError("Error while reading from socket: %s" %
                                  (e.args,))

    def read(self, length):
        length = length + 2  # make sure to read the \r\n terminator
        # make sure we've read enough data from the socket
        if length > self.length:
            self._read_from_socket(length - self.length)

        self._buffer.seek(self.bytes_read)
        data = self._buffer.read(length)
        self.bytes_read += len(data)

        # purge the buffer when we've consumed it all so it doesn't
        # grow forever
        if self.bytes_read == self.bytes_written:
            self.purge()

        return data[:-2]

    def readline(self):
        buf = self._buffer
        buf.seek(self.bytes_read)
        data = buf.readline()
        while not data.endswith(SYM_CRLF):
            # there's more data in the socket that we need
            self._read_from_socket()
            buf.seek(self.bytes_read)
            data = buf.readline()

        self.bytes_read += len(data)

        # purge the buffer when we've consumed it all so it doesn't
        # grow forever
        if self.bytes_read == self.bytes_written:
            self.purge()

        return data[:-2]

    def purge(self):
        self._buffer.seek(0)
        self._buffer.truncate()
        self.bytes_written = 0
        self.bytes_read = 0

    def close(self):
        self.purge()
        self._buffer.close()
        self._buffer = None
        self._sock = None


class PythonParser(BaseParser):
    "Plain Python parsing class"
    encoding = None

    def __init__(self, socket_read_size):
        self.socket_read_size = socket_read_size
        self._sock = None
        self._buffer = None

    def __del__(self):
        try:
            self.on_disconnect()
        except Exception:
            pass

    def on_connect(self, connection):
        "Called when the socket connects"
        self._sock = connection._sock
        self._buffer = SocketBuffer(self._sock, self.socket_read_size)
        if connection.decode_responses:
            self.encoding = connection.encoding

    def on_disconnect(self):
        "Called when the socket disconnects"
        if self._sock is not None:
            self._sock.close()
            self._sock = None
        if self._buffer is not None:
            self._buffer.close()
            self._buffer = None
        self.encoding = None

    def can_read(self):
        return self._buffer and bool(self._buffer.length)

    def read_response(self):
        response = self._buffer.readline()
        if not response:
            raise ConnectionError("Socket closed on remote end")

        byte, response = byte_to_chr(response[0]), response[1:]

        if byte not in ('-', '+', ':', '$', '*'):
            raise InvalidResponse("Protocol Error: %s, %s" %
                                  (str(byte), str(response)))

        # server returned an error
        if byte == '-':
            response = nativestr(response)
            error = self.parse_error(response)
            # if the error is a ConnectionError, raise immediately so the user
            # is notified
            if isinstance(error, ConnectionError):
                raise error
            # otherwise, we're dealing with a ResponseError that might belong
            # inside a pipeline response. the connection's read_response()
            # and/or the pipeline's execute() will raise this error if
            # necessary, so just return the exception instance here.
            return error
        # single value
        elif byte == '+':
            pass
        # int value
        elif byte == ':':
            response = long(response)
        # bulk response
        elif byte == '$':
            length = int(response)
            if length == -1:
                return None
            response = self._buffer.read(length)
        # multi-bulk response
        elif byte == '*':
            length = int(response)
            if length == -1:
                return None
            response = [self.read_response() for i in xrange(length)]
        if isinstance(response, bytes) and self.encoding:
            response = response.decode(self.encoding)
        return response


class HiredisParser(BaseParser):
    "Parser class for connections using Hiredis"
    def __init__(self, socket_read_size):
        if not HIREDIS_AVAILABLE:
            raise RedisError("Hiredis is not installed")
        self.socket_read_size = socket_read_size

    def __del__(self):
        try:
            self.on_disconnect()
        except Exception:
            pass

    def on_connect(self, connection):
        self._sock = connection._sock
        kwargs = {
            'protocolError': InvalidResponse,
            'replyError': self.parse_error,
        }

        # hiredis < 0.1.3 doesn't support functions that create exceptions
        if not HIREDIS_SUPPORTS_CALLABLE_ERRORS:
            kwargs['replyError'] = ResponseError

        if connection.decode_responses:
            kwargs['encoding'] = connection.encoding
        self._reader = hiredis.Reader(**kwargs)
        self._next_response = False

    def on_disconnect(self):
        self._sock = None
        self._reader = None
        self._next_response = False

    def can_read(self):
        if not self._reader:
            raise ConnectionError("Socket closed on remote end")

        if self._next_response is False:
            self._next_response = self._reader.gets()
        return self._next_response is not False

    def read_response(self):
        if not self._reader:
            raise ConnectionError("Socket closed on remote end")

        # _next_response might be cached from a can_read() call
        if self._next_response is not False:
            response = self._next_response
            self._next_response = False
            return response

        response = self._reader.gets()
        socket_read_size = self.socket_read_size
        while response is False:
            try:
                buffer = self._sock.recv(socket_read_size)
                # an empty string indicates the server shutdown the socket
                if isinstance(buffer, str) and len(buffer) == 0:
                    raise socket.error("Connection closed by remote server.")
            except (socket.error, socket.timeout):
                e = sys.exc_info()[1]
                raise ConnectionError("Error while reading from socket: %s" %
                                      (e.args,))
            if not buffer:
                raise ConnectionError("Socket closed on remote end")
            self._reader.feed(buffer)
            # proactively, but not conclusively, check if more data is in the
            # buffer. if the data received doesn't end with \r\n, there's more.
            if not buffer.endswith(SYM_CRLF):
                continue
            response = self._reader.gets()
        # if an older version of hiredis is installed, we need to attempt
        # to convert ResponseErrors to their appropriate types.
        if not HIREDIS_SUPPORTS_CALLABLE_ERRORS:
            if isinstance(response, ResponseError):
                response = self.parse_error(response.args[0])
            elif isinstance(response, list) and response and \
                    isinstance(response[0], ResponseError):
                response[0] = self.parse_error(response[0].args[0])
        # if the response is a ConnectionError or the response is a list and
        # the first item is a ConnectionError, raise it as something bad
        # happened
        if isinstance(response, ConnectionError):
            raise response
        elif isinstance(response, list) and response and \
                isinstance(response[0], ConnectionError):
            raise response[0]
        return response

if HIREDIS_AVAILABLE:
    DefaultParser = HiredisParser
else:
    DefaultParser = PythonParser


class Connection(object):
    "Manages TCP communication to and from a Redis server"
    description_format = "Connection<host=%(host)s,port=%(port)s,db=%(db)s>"

    def __init__(self, host='localhost', port=6379, db=0, password=None,
                 socket_timeout=None, encoding='utf-8',
                 encoding_errors='strict', decode_responses=False,
<<<<<<< HEAD
                 parser_class=DefaultParser, socket_read_size=65536):
=======
                 parser_class=DefaultParser,
                 use_ssl=False, keyfile=None, certfile=None,
                 cert_reqs=ssl_cert_reqs, ca_certs=None):
>>>>>>> 6f760cc5
        self.pid = os.getpid()
        self.host = host
        self.port = int(port)
        self.db = db
        self.password = password
        self.use_ssl = use_ssl
        self.keyfile = keyfile
        self.certfile = certfile
        self.ca_certs = ca_certs
        self.cert_reqs = cert_reqs
        self.socket_timeout = socket_timeout
        self.encoding = encoding
        self.encoding_errors = encoding_errors
        self.decode_responses = decode_responses
        self._sock = None
        self._parser = parser_class(socket_read_size=socket_read_size)
        self._description_args = {
            'host': self.host,
            'port': self.port,
            'db': self.db,
        }
        self._connect_callbacks = []

    def __repr__(self):
        return self.description_format % self._description_args

    def __del__(self):
        try:
            self.disconnect()
        except Exception:
            pass

    def register_connect_callback(self, callback):
        self._connect_callbacks.append(callback)

    def clear_connect_callbacks(self):
        self._connect_callbacks = []

    def connect(self):
        "Connects to the Redis server if not already connected"
        if self._sock:
            return
        try:
            sock = self._connect()
        except socket.error:
            e = sys.exc_info()[1]
            raise ConnectionError(self._error_message(e))

        self._sock = sock
        try:
            self.on_connect()
        except RedisError:
            # clean up after any error in on_connect
            self.disconnect()
            raise

        # run any user callbacks. right now the only internal callback
        # is for pubsub channel/pattern resubscription
        for callback in self._connect_callbacks:
            callback(self)

    def _connect(self):
        "Create a TCP socket connection"
        # in 2.6+ try to use IPv6/4 compatibility, else just original code
        if hasattr(socket, 'create_connection'):
            sock = socket.create_connection((self.host, self.port),
                                            self.socket_timeout)
        else:
            sock = socket.socket(socket.AF_INET, socket.SOCK_STREAM)
            sock.settimeout(self.socket_timeout)
            sock.connect((self.host, self.port))
<<<<<<< HEAD
        sock.setsockopt(socket.IPPROTO_TCP, socket.TCP_NODELAY, 1)
=======

        if ssl_available and self.use_ssl:
            sock = ssl.wrap_socket(sock,
                                   cert_reqs=self.cert_reqs,
                                   keyfile=self.keyfile,
                                   certfile=self.certfile,
                                   ca_certs=self.ca_certs, )
>>>>>>> 6f760cc5
        return sock

    def _error_message(self, exception):
        # args for socket.error can either be (errno, "message")
        # or just "message"
        if len(exception.args) == 1:
            return "Error connecting to %s:%s. %s." % \
                (self.host, self.port, exception.args[0])
        else:
            return "Error %s connecting %s:%s. %s." % \
                (exception.args[0], self.host, self.port, exception.args[1])

    def on_connect(self):
        "Initialize the connection, authenticate and select a database"
        self._parser.on_connect(self)

        # if a password is specified, authenticate
        if self.password:
            self.send_command('AUTH', self.password)
            if nativestr(self.read_response()) != 'OK':
                raise AuthenticationError('Invalid Password')

        # if a database is specified, switch to it
        if self.db:
            self.send_command('SELECT', self.db)
            if nativestr(self.read_response()) != 'OK':
                raise ConnectionError('Invalid Database')

    def disconnect(self):
        "Disconnects from the Redis server"
        self._parser.on_disconnect()
        if self._sock is None:
            return
        try:
            self._sock.shutdown(socket.SHUT_RDWR)
            self._sock.close()
        except socket.error:
            pass
        self._sock = None

    def send_packed_command(self, command):
        "Send an already packed command to the Redis server"
        if not self._sock:
            self.connect()
        try:
            if isinstance(command, str):
                command = [command]
            for item in command:
                self._sock.sendall(item)
        except socket.error:
            e = sys.exc_info()[1]
            self.disconnect()
            if len(e.args) == 1:
                _errno, errmsg = 'UNKNOWN', e.args[0]
            else:
                _errno, errmsg = e.args
            raise ConnectionError("Error %s while writing to socket. %s." %
                                  (_errno, errmsg))
        except:
            self.disconnect()
            raise

    def send_command(self, *args):
        "Pack and send a command to the Redis server"
        self.send_packed_command(self.pack_command(*args))

    def can_read(self):
        "Poll the socket to see if there's data that can be read."
        sock = self._sock
        if not sock:
            self.connect()
            sock = self._sock
        return bool(select([sock], [], [], 0)[0]) or self._parser.can_read()

    def read_response(self):
        "Read the response from a previously sent command"
        try:
            response = self._parser.read_response()
        except:
            self.disconnect()
            raise
        if isinstance(response, ResponseError):
            raise response
        return response

    def encode(self, value):
        "Return a bytestring representation of the value"
        if isinstance(value, Token):
            return b(value.value)
        if isinstance(value, bytes):
            return value
        if isinstance(value, (int, long, float)):
            value = b(repr(value))
        elif not isinstance(value, basestring):
            value = str(value)
        if isinstance(value, unicode):
            value = value.encode(self.encoding, self.encoding_errors)
        return value

    def pack_command(self, *args):
        "Pack a series of arguments into the Redis protocol"
        output = []
        # the client might have included 1 or more literal arguments in
        # the command name, e.g., 'CONFIG GET'. The Redis server expects these
        # arguments to be sent separately, so split the first argument
        # manually. All of these arguements get wrapped in the Token class
        # to prevent them from being encoded.
        command = args[0]
        if ' ' in command:
            args = tuple([Token(s) for s in command.split(' ')]) + args[1:]
        else:
            args = (Token(command),) + args[1:]

        buff = SYM_EMPTY.join(
            (SYM_STAR, b(str(len(args))), SYM_CRLF))

        for arg in imap(self.encode, args):
            # to avoid large string mallocs, chunk the command into the
            # output list if we're sending large values
            if len(buff) > 6000 or len(arg) > 6000:
                buff = SYM_EMPTY.join(
                    (buff, SYM_DOLLAR, b(str(len(arg))), SYM_CRLF))
                output.append(buff)
                output.append(arg)
                buff = SYM_CRLF
            else:
                buff = SYM_EMPTY.join((buff, SYM_DOLLAR, b(str(len(arg))),
                                       SYM_CRLF, arg, SYM_CRLF))
        output.append(buff)
        return output


class UnixDomainSocketConnection(Connection):
    description_format = "UnixDomainSocketConnection<path=%(path)s,db=%(db)s>"

    def __init__(self, path='', db=0, password=None,
                 socket_timeout=None, encoding='utf-8',
                 encoding_errors='strict', decode_responses=False,
                 parser_class=DefaultParser, socket_read_size=65536):
        self.pid = os.getpid()
        self.path = path
        self.db = db
        self.password = password
        self.socket_timeout = socket_timeout
        self.encoding = encoding
        self.encoding_errors = encoding_errors
        self.decode_responses = decode_responses
        self._sock = None
        self._parser = parser_class(socket_read_size=socket_read_size)
        self._description_args = {
            'path': self.path,
            'db': self.db,
        }
        self._connect_callbacks = []

    def _connect(self):
        "Create a Unix domain socket connection"
        sock = socket.socket(socket.AF_UNIX, socket.SOCK_STREAM)
        sock.settimeout(self.socket_timeout)
        sock.connect(self.path)
        return sock

    def _error_message(self, exception):
        # args for socket.error can either be (errno, "message")
        # or just "message"
        if len(exception.args) == 1:
            return "Error connecting to unix socket: %s. %s." % \
                (self.path, exception.args[0])
        else:
            return "Error %s connecting to unix socket: %s. %s." % \
                (exception.args[0], self.path, exception.args[1])


class ConnectionPool(object):
    "Generic connection pool"
    @classmethod
    def from_url(cls, url, db=None, **kwargs):
        """
        Return a connection pool configured from the given URL.

        For example::

            redis://[:password]@localhost:6379/0
            unix://[:password]@/path/to/socket.sock?db=0

        There are several ways to specify a database number. The parse function
        will return the first specified option:
            1. A ``db`` querystring option, e.g. redis://localhost?db=0
            2. If using the redis:// scheme, the path argument of the url, e.g.
               redis://localhost/0
            3. The ``db`` argument to this function.

        If none of these options are specified, db=0 is used.

        Any additional querystring arguments and keyword arguments will be
        passed along to the ConnectionPool class's initializer. In the case
        of conflicting arguments, querystring arguments always win.
        """
        # in python2.6, custom URL schemes don't recognize querystring values
        # split the url manually instead
        pieces = url.split('?', 1)
        url, qs = '', ''
        if len(pieces) == 2:
            url, qs = pieces
        else:
            url = pieces[0]

        url = urlparse(url)
        url_options = {}

        for name, value in iteritems(parse_qs(qs)):
            if value and len(value) > 0:
                url_options[name] = value[0]

        # We only support redis:// and unix:// schemes.
        if url.scheme == 'unix':
            url_options.update({
                'password': url.password,
                'path': url.path,
                'connection_class': UnixDomainSocketConnection,
            })

        else:
            url_options.update({
                'host': url.hostname,
                'port': int(url.port or 6379),
                'password': url.password,
            })

            # If there's a path argument, use it as the db argument if a
            # querystring value wasn't specified
            if 'db' not in url_options and url.path:
                try:
                    url_options['db'] = int(url.path.replace('/', ''))
                except (AttributeError, ValueError):
                    pass

        # last shot at the db value
        url_options['db'] = int(url_options.get('db', db or 0))

        # update the arguments from the URL values
        kwargs.update(url_options)
        return cls(**kwargs)

    def __init__(self, connection_class=Connection, max_connections=None,
                 **connection_kwargs):
        """
        Create a connection pool. If max_connections is set, then this
        object raises redis.ConnectionError when the pool's limit is reached.

        By default, TCP connections are created connection_class is specified.
        Use redis.UnixDomainSocketConnection for unix sockets.

        Any additional keyword arguments are passed to the constructor of
        connection_class.
        """
        max_connections = max_connections or 2 ** 31
        if not isinstance(max_connections, int) or max_connections < 0:
            raise ValueError('"max_connections" must be a positive integer')

        self.connection_class = connection_class
        self.connection_kwargs = connection_kwargs
        self.max_connections = max_connections

        self.reset()

    def __repr__(self):
        return "%s<%s>" % (
            type(self).__name__,
            self.connection_class.description_format % self.connection_kwargs,
        )

    def reset(self):
        self.pid = os.getpid()
        self._created_connections = 0
        self._available_connections = []
        self._in_use_connections = set()
        self._check_lock = threading.Lock()

    def _checkpid(self):
        if self.pid != os.getpid():
            with self._check_lock:
                if self.pid == os.getpid():
                    # another thread already did the work while we waited
                    # on the lock.
                    return
                self.disconnect()
                self.reset()

    def get_connection(self, command_name, *keys, **options):
        "Get a connection from the pool"
        self._checkpid()
        try:
            connection = self._available_connections.pop()
        except IndexError:
            connection = self.make_connection()
        self._in_use_connections.add(connection)
        return connection

    def make_connection(self):
        "Create a new connection"
        if self._created_connections >= self.max_connections:
            raise ConnectionError("Too many connections")
        self._created_connections += 1
        return self.connection_class(**self.connection_kwargs)

    def release(self, connection):
        "Releases the connection back to the pool"
        self._checkpid()
        if connection.pid != self.pid:
            return
        self._in_use_connections.remove(connection)
        self._available_connections.append(connection)

    def disconnect(self):
        "Disconnects all connections in the pool"
        all_conns = chain(self._available_connections,
                          self._in_use_connections)
        for connection in all_conns:
            connection.disconnect()


class BlockingConnectionPool(ConnectionPool):
    """
    Thread-safe blocking connection pool::

        >>> from redis.client import Redis
        >>> client = Redis(connection_pool=BlockingConnectionPool())

    It performs the same function as the default
    ``:py:class: ~redis.connection.ConnectionPool`` implementation, in that,
    it maintains a pool of reusable connections that can be shared by
    multiple redis clients (safely across threads if required).

    The difference is that, in the event that a client tries to get a
    connection from the pool when all of connections are in use, rather than
    raising a ``:py:class: ~redis.exceptions.ConnectionError`` (as the default
    ``:py:class: ~redis.connection.ConnectionPool`` implementation does), it
    makes the client wait ("blocks") for a specified number of seconds until
    a connection becomes available.

    Use ``max_connections`` to increase / decrease the pool size::

        >>> pool = BlockingConnectionPool(max_connections=10)

    Use ``timeout`` to tell it either how many seconds to wait for a connection
    to become available, or to block forever:

        # Block forever.
        >>> pool = BlockingConnectionPool(timeout=None)

        # Raise a ``ConnectionError`` after five seconds if a connection is
        # not available.
        >>> pool = BlockingConnectionPool(timeout=5)
    """
    def __init__(self, max_connections=50, timeout=20,
                 connection_class=Connection, queue_class=LifoQueue,
                 **connection_kwargs):

        if not isinstance(max_connections, int) or max_connections < 0:
            raise ValueError('"max_connections" must be a positive integer')

        self.connection_class = connection_class
        self.connection_kwargs = connection_kwargs
        self.queue_class = queue_class
        self.max_connections = max_connections
        self.timeout = timeout

        self.reset()

    def reset(self):
        self.pid = os.getpid()
        self._check_lock = threading.Lock()

        # Create and fill up a thread safe queue with ``None`` values.
        self.pool = self.queue_class(self.max_connections)
        while True:
            try:
                self.pool.put_nowait(None)
            except Full:
                break

        # Keep a list of actual connection instances so that we can
        # disconnect them later.
        self._connections = []

    def make_connection(self):
        "Make a fresh connection."
        connection = self.connection_class(**self.connection_kwargs)
        self._connections.append(connection)
        return connection

    def get_connection(self, command_name, *keys, **options):
        """
        Get a connection, blocking for ``self.timeout`` until a connection
        is available from the pool.

        If the connection returned is ``None`` then creates a new connection.
        Because we use a last-in first-out queue, the existing connections
        (having been returned to the pool after the initial ``None`` values
        were added) will be returned before ``None`` values. This means we only
        create new connections when we need to, i.e.: the actual number of
        connections will only increase in response to demand.
        """
        # Make sure we haven't changed process.
        self._checkpid()

        # Try and get a connection from the pool. If one isn't available within
        # self.timeout then raise a ``ConnectionError``.
        connection = None
        try:
            connection = self.pool.get(block=True, timeout=self.timeout)
        except Empty:
            # Note that this is not caught by the redis client and will be
            # raised unless handled by application code. If you want never to
            raise ConnectionError("No connection available.")

        # If the ``connection`` is actually ``None`` then that's a cue to make
        # a new connection to add to the pool.
        if connection is None:
            connection = self.make_connection()

        return connection

    def release(self, connection):
        "Releases the connection back to the pool."
        # Make sure we haven't changed process.
        self._checkpid()
        if connection.pid != self.pid:
            return

        # Put the connection back into the pool.
        try:
            self.pool.put_nowait(connection)
        except Full:
            # perhaps the pool has been reset() after a fork? regardless,
            # we don't want this connection
            pass

    def disconnect(self):
        "Disconnects all connections in the pool."
        for connection in self._connections:
            connection.disconnect()<|MERGE_RESOLUTION|>--- conflicted
+++ resolved
@@ -6,9 +6,7 @@
 import socket
 import sys
 import threading
-<<<<<<< HEAD
 import warnings
-=======
 
 try:
     import ssl
@@ -17,7 +15,6 @@
 except ImportError:
     ssl_available = False
     ssl_cert_reqs = 0
->>>>>>> 6f760cc5
 
 from redis._compat import (b, xrange, imap, byte_to_chr, unicode, bytes, long,
                            BytesIO, nativestr, basestring, iteritems,
@@ -361,23 +358,12 @@
     def __init__(self, host='localhost', port=6379, db=0, password=None,
                  socket_timeout=None, encoding='utf-8',
                  encoding_errors='strict', decode_responses=False,
-<<<<<<< HEAD
                  parser_class=DefaultParser, socket_read_size=65536):
-=======
-                 parser_class=DefaultParser,
-                 use_ssl=False, keyfile=None, certfile=None,
-                 cert_reqs=ssl_cert_reqs, ca_certs=None):
->>>>>>> 6f760cc5
         self.pid = os.getpid()
         self.host = host
         self.port = int(port)
         self.db = db
         self.password = password
-        self.use_ssl = use_ssl
-        self.keyfile = keyfile
-        self.certfile = certfile
-        self.ca_certs = ca_certs
-        self.cert_reqs = cert_reqs
         self.socket_timeout = socket_timeout
         self.encoding = encoding
         self.encoding_errors = encoding_errors
@@ -439,17 +425,7 @@
             sock = socket.socket(socket.AF_INET, socket.SOCK_STREAM)
             sock.settimeout(self.socket_timeout)
             sock.connect((self.host, self.port))
-<<<<<<< HEAD
         sock.setsockopt(socket.IPPROTO_TCP, socket.TCP_NODELAY, 1)
-=======
-
-        if ssl_available and self.use_ssl:
-            sock = ssl.wrap_socket(sock,
-                                   cert_reqs=self.cert_reqs,
-                                   keyfile=self.keyfile,
-                                   certfile=self.certfile,
-                                   ca_certs=self.ca_certs, )
->>>>>>> 6f760cc5
         return sock
 
     def _error_message(self, exception):
@@ -459,7 +435,7 @@
             return "Error connecting to %s:%s. %s." % \
                 (self.host, self.port, exception.args[0])
         else:
-            return "Error %s connecting %s:%s. %s." % \
+            return "Error %s connecting to %s:%s. %s." % \
                 (exception.args[0], self.host, self.port, exception.args[1])
 
     def on_connect(self):
@@ -580,6 +556,30 @@
                                        SYM_CRLF, arg, SYM_CRLF))
         output.append(buff)
         return output
+
+
+class SSLConnection(Connection):
+    description_format = "SSLConnection<host=%(host)s,port=%(port)s,db=%(db)s>"
+
+    def __init__(self, keyfile=None, certfile=None, cert_reqs=ssl_cert_reqs,
+                 ca_certs=None, **kwargs):
+        if not ssl_available:
+            raise RedisError("")
+        super(SSLConnection, self).__init__(**kwargs)
+        self.keyfile = keyfile
+        self.certfile = certfile
+        self.cert_reqs = cert_reqs
+        self.ca_certs = ca_certs
+
+    def _connect(self):
+        "Wrap the socket with SSL support"
+        sock = super(SSLConnection, self)._connect()
+        sock = ssl.wrap_socket(sock,
+                               cert_reqs=self.cert_reqs,
+                               keyfile=self.keyfile,
+                               certfile=self.certfile,
+                               ca_certs=self.ca_certs)
+        return sock
 
 
 class UnixDomainSocketConnection(Connection):
