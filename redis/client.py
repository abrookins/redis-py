from __future__ import with_statement
from itertools import chain, starmap
import datetime
import sys
import warnings
import threading
import time as mod_time
from redis._compat import (b, basestring, bytes, imap, iteritems, iterkeys,
                           itervalues, izip, long, nativestr, unicode)
from redis.connection import ConnectionPool, UnixDomainSocketConnection, Token
from redis.exceptions import (
    ConnectionError,
    DataError,
    ExecAbortError,
    NoScriptError,
    PubSubError,
    RedisError,
    ResponseError,
    WatchError,
)

try:
    import ssl
    ssl_available = True
    ssl_cert_reqs = ssl.CERT_NONE
except ImportError:
    ssl_available = False
    ssl_cert_reqs = 0

SYM_EMPTY = b('')


def list_or_args(keys, args):
    # returns a single list combining keys and args
    try:
        iter(keys)
        # a string or bytes instance can be iterated, but indicates
        # keys wasn't passed as a list
        if isinstance(keys, (basestring, bytes)):
            keys = [keys]
    except TypeError:
        keys = [keys]
    if args:
        keys.extend(args)
    return keys


def timestamp_to_datetime(response):
    "Converts a unix timestamp to a Python datetime object"
    if not response:
        return None
    try:
        response = int(response)
    except ValueError:
        return None
    return datetime.datetime.fromtimestamp(response)


def string_keys_to_dict(key_string, callback):
    return dict.fromkeys(key_string.split(), callback)


def dict_merge(*dicts):
    merged = {}
    [merged.update(d) for d in dicts]
    return merged


def parse_debug_object(response):
    "Parse the results of Redis's DEBUG OBJECT command into a Python dict"
    # The 'type' of the object is the first item in the response, but isn't
    # prefixed with a name
    response = nativestr(response)
    response = 'type:' + response
    response = dict([kv.split(':') for kv in response.split()])

    # parse some expected int values from the string response
    # note: this cmd isn't spec'd so these may not appear in all redis versions
    int_fields = ('refcount', 'serializedlength', 'lru', 'lru_seconds_idle')
    for field in int_fields:
        if field in response:
            response[field] = int(response[field])

    return response


def parse_object(response, infotype):
    "Parse the results of an OBJECT command"
    if infotype in ('idletime', 'refcount'):
        return int_or_none(response)
    return response


def parse_info(response):
    "Parse the result of Redis's INFO command into a Python dict"
    info = {}
    response = nativestr(response)

    def get_value(value):
        if ',' not in value or '=' not in value:
            try:
                if '.' in value:
                    return float(value)
                else:
                    return int(value)
            except ValueError:
                return value
        else:
            sub_dict = {}
            for item in value.split(','):
                k, v = item.rsplit('=', 1)
                sub_dict[k] = get_value(v)
            return sub_dict

    for line in response.splitlines():
        if line and not line.startswith('#'):
            if line.find(':') != -1:
                key, value = line.split(':', 1)
                info[key] = get_value(value)
            else:
                # if the line isn't splittable, append it to the "__raw__" key
                info.setdefault('__raw__', []).append(line)

    return info


SENTINEL_STATE_TYPES = {
    'can-failover-its-master': int,
    'config-epoch': int,
    'down-after-milliseconds': int,
    'failover-timeout': int,
    'info-refresh': int,
    'last-hello-message': int,
    'last-ok-ping-reply': int,
    'last-ping-reply': int,
    'last-ping-sent': int,
    'master-link-down-time': int,
    'master-port': int,
    'num-other-sentinels': int,
    'num-slaves': int,
    'o-down-time': int,
    'pending-commands': int,
    'parallel-syncs': int,
    'port': int,
    'quorum': int,
    'role-reported-time': int,
    's-down-time': int,
    'slave-priority': int,
    'slave-repl-offset': int,
    'voted-leader-epoch': int
}


def parse_sentinel_state(item):
    result = pairs_to_dict_typed(item, SENTINEL_STATE_TYPES)
    flags = set(result['flags'].split(','))
    for name, flag in (('is_master', 'master'), ('is_slave', 'slave'),
                       ('is_sdown', 's_down'), ('is_odown', 'o_down'),
                       ('is_sentinel', 'sentinel'),
                       ('is_disconnected', 'disconnected'),
                       ('is_master_down', 'master_down')):
        result[name] = flag in flags
    return result


def parse_sentinel_master(response):
    return parse_sentinel_state(imap(nativestr, response))


def parse_sentinel_masters(response):
    result = {}
    for item in response:
        state = parse_sentinel_state(imap(nativestr, item))
        result[state['name']] = state
    return result


def parse_sentinel_slaves_and_sentinels(response):
    return [parse_sentinel_state(imap(nativestr, item)) for item in response]


def parse_sentinel_get_master(response):
    return response and (response[0], int(response[1])) or None


def pairs_to_dict(response):
    "Create a dict given a list of key/value pairs"
    it = iter(response)
    return dict(izip(it, it))


def pairs_to_dict_typed(response, type_info):
    it = iter(response)
    result = {}
    for key, value in izip(it, it):
        if key in type_info:
            try:
                value = type_info[key](value)
            except:
                # if for some reason the value can't be coerced, just use
                # the string value
                pass
        result[key] = value
    return result


def zset_score_pairs(response, **options):
    """
    If ``withscores`` is specified in the options, return the response as
    a list of (value, score) pairs
    """
    if not response or not options['withscores']:
        return response
    score_cast_func = options.get('score_cast_func', float)
    it = iter(response)
    return list(izip(it, imap(score_cast_func, it)))


def sort_return_tuples(response, **options):
    """
    If ``groups`` is specified, return the response as a list of
    n-element tuples with n being the value found in options['groups']
    """
    if not response or not options['groups']:
        return response
    n = options['groups']
    return list(izip(*[response[i::n] for i in range(n)]))


def int_or_none(response):
    if response is None:
        return None
    return int(response)


def float_or_none(response):
    if response is None:
        return None
    return float(response)


def bool_ok(response):
    return nativestr(response) == 'OK'


def parse_client_list(response, **options):
    clients = []
    for c in nativestr(response).splitlines():
        clients.append(dict([pair.split('=') for pair in c.split(' ')]))
    return clients


def parse_config_get(response, **options):
    response = [nativestr(i) if i is not None else None for i in response]
    return response and pairs_to_dict(response) or {}


def parse_scan(response, **options):
    cursor, r = response
    return long(cursor), r


def parse_hscan(response, **options):
    cursor, r = response
    return long(cursor), r and pairs_to_dict(r) or {}


def parse_zscan(response, **options):
    score_cast_func = options.get('score_cast_func', float)
    cursor, r = response
    it = iter(r)
    return long(cursor), list(izip(it, imap(score_cast_func, it)))


def parse_slowlog_get(response, **options):
    return [{
        'id': item[0],
        'start_time': int(item[1]),
        'duration': int(item[2]),
        'command': b(' ').join(item[3])
    } for item in response]


class StrictRedis(object):
    """
    Implementation of the Redis protocol.

    This abstract class provides a Python interface to all Redis commands
    and an implementation of the Redis protocol.

    Connection and Pipeline derive from this, implementing how
    the commands are sent and received to the Redis server
    """
    RESPONSE_CALLBACKS = dict_merge(
        string_keys_to_dict(
            'AUTH EXISTS EXPIRE EXPIREAT HEXISTS HMSET MOVE MSETNX PERSIST '
            'PSETEX RENAMENX SISMEMBER SMOVE SETEX SETNX',
            bool
        ),
        string_keys_to_dict(
            'BITCOUNT DECRBY DEL GETBIT HDEL HLEN INCRBY LINSERT LLEN LPUSHX '
            'PFADD PFCOUNT RPUSHX SADD SCARD SDIFFSTORE SETBIT SETRANGE '
            'SINTERSTORE SREM STRLEN SUNIONSTORE ZADD ZCARD ZLEXCOUNT ZREM '
            'ZREMRANGEBYLEX ZREMRANGEBYRANK ZREMRANGEBYSCORE',
            int
        ),
        string_keys_to_dict('INCRBYFLOAT HINCRBYFLOAT', float),
        string_keys_to_dict(
            # these return OK, or int if redis-server is >=1.3.4
            'LPUSH RPUSH',
            lambda r: isinstance(r, long) and r or nativestr(r) == 'OK'
        ),
        string_keys_to_dict('SORT', sort_return_tuples),
        string_keys_to_dict('ZSCORE ZINCRBY', float_or_none),
        string_keys_to_dict(
            'FLUSHALL FLUSHDB LSET LTRIM MSET PFMERGE RENAME '
            'SAVE SELECT SHUTDOWN SLAVEOF WATCH UNWATCH',
            bool_ok
        ),
        string_keys_to_dict('BLPOP BRPOP', lambda r: r and tuple(r) or None),
        string_keys_to_dict(
            'SDIFF SINTER SMEMBERS SUNION',
            lambda r: r and set(r) or set()
        ),
        string_keys_to_dict(
            'ZRANGE ZRANGEBYSCORE ZREVRANGE ZREVRANGEBYSCORE',
            zset_score_pairs
        ),
        string_keys_to_dict('ZRANK ZREVRANK', int_or_none),
        string_keys_to_dict('BGREWRITEAOF BGSAVE', lambda r: True),
        {
            'CLIENT GETNAME': lambda r: r and nativestr(r),
            'CLIENT KILL': bool_ok,
            'CLIENT LIST': parse_client_list,
            'CLIENT SETNAME': bool_ok,
            'CONFIG GET': parse_config_get,
            'CONFIG RESETSTAT': bool_ok,
            'CONFIG SET': bool_ok,
            'DEBUG OBJECT': parse_debug_object,
            'HGETALL': lambda r: r and pairs_to_dict(r) or {},
            'HSCAN': parse_hscan,
            'INFO': parse_info,
            'LASTSAVE': timestamp_to_datetime,
            'OBJECT': parse_object,
            'PING': lambda r: nativestr(r) == 'PONG',
            'RANDOMKEY': lambda r: r and r or None,
            'SCAN': parse_scan,
            'SCRIPT EXISTS': lambda r: list(imap(bool, r)),
            'SCRIPT FLUSH': bool_ok,
            'SCRIPT KILL': bool_ok,
            'SCRIPT LOAD': nativestr,
            'SENTINEL GET-MASTER-ADDR-BY-NAME': parse_sentinel_get_master,
            'SENTINEL MASTER': parse_sentinel_master,
            'SENTINEL MASTERS': parse_sentinel_masters,
            'SENTINEL MONITOR': bool_ok,
            'SENTINEL REMOVE': bool_ok,
            'SENTINEL SENTINELS': parse_sentinel_slaves_and_sentinels,
            'SENTINEL SET': bool_ok,
            'SENTINEL SLAVES': parse_sentinel_slaves_and_sentinels,
            'SET': lambda r: r and nativestr(r) == 'OK',
            'SLOWLOG GET': parse_slowlog_get,
            'SLOWLOG LEN': int,
            'SLOWLOG RESET': bool_ok,
            'SSCAN': parse_scan,
            'TIME': lambda x: (int(x[0]), int(x[1])),
            'ZSCAN': parse_zscan
        }
    )

    @classmethod
    def from_url(cls, url, db=None, **kwargs):
        """
        Return a Redis client object configured from the given URL.

        For example::

            redis://[:password]@localhost:6379/0
            unix://[:password]@/path/to/socket.sock?db=0

        There are several ways to specify a database number. The parse function
        will return the first specified option:
            1. A ``db`` querystring option, e.g. redis://localhost?db=0
            2. If using the redis:// scheme, the path argument of the url, e.g.
               redis://localhost/0
            3. The ``db`` argument to this function.

        If none of these options are specified, db=0 is used.

<<<<<<< HEAD
        Any additional querystring arguments and keyword arguments will be
        passed along to the ConnectionPool class's initializer. In the case
        of conflicting arguments, querystring arguments always win.
        """
        connection_pool = ConnectionPool.from_url(url, db=db, **kwargs)
        return cls(connection_pool=connection_pool)
=======
        # We only support redis:// and resiss:// schemes.
        assert url.scheme == 'redis' or \
            url.scheme == 'rediss' or \
            not url.scheme
        if url.scheme == 'rediss':
            kwargs['use_ssl'] = True

        # Extract the database ID from the path component if hasn't been given.
        if db is None:
            try:
                db = int(url.path.replace('/', ''))
            except (AttributeError, ValueError):
                db = 0

        return cls(host=url.hostname, port=int(url.port or 6379), db=db,
                   password=url.password, **kwargs)
>>>>>>> 6f760cc5

    def __init__(self, host='localhost', port=6379,
                 db=0, password=None, socket_timeout=None,
                 connection_pool=None, charset='utf-8',
                 errors='strict', decode_responses=False,
                 unix_socket_path=None,
                 use_ssl=False, keyfile=None, certfile=None,
                 cert_reqs=ssl_cert_reqs, ca_certs=None):
        if not connection_pool:
            kwargs = {
                'db': db,
                'password': password,
                'keyfile': keyfile,
                'use_ssl': use_ssl,
                'certfile': certfile,
                'ca_certs': ca_certs,
                'cert_reqs': cert_reqs,
                'socket_timeout': socket_timeout,
                'encoding': charset,
                'encoding_errors': errors,
                'decode_responses': decode_responses,
            }
            # based on input, setup appropriate connection args
            if unix_socket_path is not None:
                kwargs.update({
                    'path': unix_socket_path,
                    'connection_class': UnixDomainSocketConnection
                })
            else:
                kwargs.update({
                    'host': host,
                    'port': port
                })
            connection_pool = ConnectionPool(**kwargs)
        self.connection_pool = connection_pool

        self.response_callbacks = self.__class__.RESPONSE_CALLBACKS.copy()

    def __repr__(self):
        return "%s<%s>" % (type(self).__name__, repr(self.connection_pool))

    def set_response_callback(self, command, callback):
        "Set a custom Response Callback"
        self.response_callbacks[command] = callback

    def pipeline(self, transaction=True, shard_hint=None):
        """
        Return a new pipeline object that can queue multiple commands for
        later execution. ``transaction`` indicates whether all commands
        should be executed atomically. Apart from making a group of operations
        atomic, pipelines are useful for reducing the back-and-forth overhead
        between the client and server.
        """
        return StrictPipeline(
            self.connection_pool,
            self.response_callbacks,
            transaction,
            shard_hint)

    def transaction(self, func, *watches, **kwargs):
        """
        Convenience method for executing the callable `func` as a transaction
        while watching all keys specified in `watches`. The 'func' callable
        should expect a single argument which is a Pipeline object.
        """
        shard_hint = kwargs.pop('shard_hint', None)
        value_from_callable = kwargs.pop('value_from_callable', False)
        with self.pipeline(True, shard_hint) as pipe:
            while 1:
                try:
                    if watches:
                        pipe.watch(*watches)
                    func_value = func(pipe)
                    exec_value = pipe.execute()
                    return func_value if value_from_callable else exec_value
                except WatchError:
                    continue

    def lock(self, name, timeout=None, sleep=0.1):
        """
        Return a new Lock object using key ``name`` that mimics
        the behavior of threading.Lock.

        If specified, ``timeout`` indicates a maximum life for the lock.
        By default, it will remain locked until release() is called.

        ``sleep`` indicates the amount of time to sleep per loop iteration
        when the lock is in blocking mode and another client is currently
        holding the lock.
        """
        return Lock(self, name, timeout=timeout, sleep=sleep)

    def pubsub(self, **kwargs):
        """
        Return a Publish/Subscribe object. With this object, you can
        subscribe to channels and listen for messages that get published to
        them.
        """
        return PubSub(self.connection_pool, **kwargs)

    # COMMAND EXECUTION AND PROTOCOL PARSING
    def execute_command(self, *args, **options):
        "Execute a command and return a parsed response"
        pool = self.connection_pool
        command_name = args[0]
        connection = pool.get_connection(command_name, **options)
        try:
            connection.send_command(*args)
            return self.parse_response(connection, command_name, **options)
        except ConnectionError:
            connection.disconnect()
            connection.send_command(*args)
            return self.parse_response(connection, command_name, **options)
        finally:
            pool.release(connection)

    def parse_response(self, connection, command_name, **options):
        "Parses a response from the Redis server"
        response = connection.read_response()
        if command_name in self.response_callbacks:
            return self.response_callbacks[command_name](response, **options)
        return response

    # SERVER INFORMATION
    def bgrewriteaof(self):
        "Tell the Redis server to rewrite the AOF file from data in memory."
        return self.execute_command('BGREWRITEAOF')

    def bgsave(self):
        """
        Tell the Redis server to save its data to disk.  Unlike save(),
        this method is asynchronous and returns immediately.
        """
        return self.execute_command('BGSAVE')

    def client_kill(self, address):
        "Disconnects the client at ``address`` (ip:port)"
        return self.execute_command('CLIENT KILL', address)

    def client_list(self):
        "Returns a list of currently connected clients"
        return self.execute_command('CLIENT LIST')

    def client_getname(self):
        "Returns the current connection name"
        return self.execute_command('CLIENT GETNAME')

    def client_setname(self, name):
        "Sets the current connection name"
        return self.execute_command('CLIENT SETNAME', name)

    def config_get(self, pattern="*"):
        "Return a dictionary of configuration based on the ``pattern``"
        return self.execute_command('CONFIG GET', pattern)

    def config_set(self, name, value):
        "Set config item ``name`` with ``value``"
        return self.execute_command('CONFIG SET', name, value)

    def config_resetstat(self):
        "Reset runtime statistics"
        return self.execute_command('CONFIG RESETSTAT')

    def config_rewrite(self):
        "Rewrite config file with the minimal change to reflect running config"
        return self.execute_command('CONFIG REWRITE')

    def dbsize(self):
        "Returns the number of keys in the current database"
        return self.execute_command('DBSIZE')

    def debug_object(self, key):
        "Returns version specific meta information about a given key"
        return self.execute_command('DEBUG OBJECT', key)

    def echo(self, value):
        "Echo the string back from the server"
        return self.execute_command('ECHO', value)

    def flushall(self):
        "Delete all keys in all databases on the current host"
        return self.execute_command('FLUSHALL')

    def flushdb(self):
        "Delete all keys in the current database"
        return self.execute_command('FLUSHDB')

    def info(self, section=None):
        """
        Returns a dictionary containing information about the Redis server

        The ``section`` option can be used to select a specific section
        of information

        The section option is not supported by older versions of Redis Server,
        and will generate ResponseError
        """
        if section is None:
            return self.execute_command('INFO')
        else:
            return self.execute_command('INFO', section)

    def lastsave(self):
        """
        Return a Python datetime object representing the last time the
        Redis database was saved to disk
        """
        return self.execute_command('LASTSAVE')

    def object(self, infotype, key):
        "Return the encoding, idletime, or refcount about the key"
        return self.execute_command('OBJECT', infotype, key, infotype=infotype)

    def ping(self):
        "Ping the Redis server"
        return self.execute_command('PING')

    def save(self):
        """
        Tell the Redis server to save its data to disk,
        blocking until the save is complete
        """
        return self.execute_command('SAVE')

    def sentinel(self, *args):
        "Redis Sentinel's SENTINEL command."
        warnings.warn(
            DeprecationWarning('Use the individual sentinel_* methods'))

    def sentinel_get_master_addr_by_name(self, service_name):
        "Returns a (host, port) pair for the given ``service_name``"
        return self.execute_command('SENTINEL GET-MASTER-ADDR-BY-NAME',
                                    service_name)

    def sentinel_master(self, service_name):
        "Returns a dictionary containing the specified masters state."
        return self.execute_command('SENTINEL MASTER', service_name)

    def sentinel_masters(self):
        "Returns a list of dictionaries containing each master's state."
        return self.execute_command('SENTINEL MASTERS')

    def sentinel_monitor(self, name, ip, port, quorum):
        "Add a new master to Sentinel to be monitored"
        return self.execute_command('SENTINEL MONITOR', name, ip, port, quorum)

    def sentinel_remove(self, name):
        "Remove a master from Sentinel's monitoring"
        return self.execute_command('SENTINEL REMOVE', name)

    def sentinel_sentinels(self, service_name):
        "Returns a list of sentinels for ``service_name``"
        return self.execute_command('SENTINEL SENTINELS', service_name)

    def sentinel_set(self, name, option, value):
        "Set Sentinel monitoring parameters for a given master"
        return self.execute_command('SENTINEL SET', name, option, value)

    def sentinel_slaves(self, service_name):
        "Returns a list of slaves for ``service_name``"
        return self.execute_command('SENTINEL SLAVES', service_name)

    def shutdown(self):
        "Shutdown the server"
        try:
            self.execute_command('SHUTDOWN')
        except ConnectionError:
            # a ConnectionError here is expected
            return
        raise RedisError("SHUTDOWN seems to have failed.")

    def slaveof(self, host=None, port=None):
        """
        Set the server to be a replicated slave of the instance identified
        by the ``host`` and ``port``. If called without arguments, the
        instance is promoted to a master instead.
        """
        if host is None and port is None:
            return self.execute_command('SLAVEOF', Token('NO'), Token('ONE'))
        return self.execute_command('SLAVEOF', host, port)

    def slowlog_get(self, num=None):
        """
        Get the entries from the slowlog. If ``num`` is specified, get the
        most recent ``num`` items.
        """
        args = ['SLOWLOG GET']
        if num is not None:
            args.append(num)
        return self.execute_command(*args)

    def slowlog_len(self):
        "Get the number of items in the slowlog"
        return self.execute_command('SLOWLOG LEN')

    def slowlog_reset(self):
        "Remove all items in the slowlog"
        return self.execute_command('SLOWLOG RESET')

    def time(self):
        """
        Returns the server time as a 2-item tuple of ints:
        (seconds since epoch, microseconds into this second).
        """
        return self.execute_command('TIME')

    # BASIC KEY COMMANDS
    def append(self, key, value):
        """
        Appends the string ``value`` to the value at ``key``. If ``key``
        doesn't already exist, create it with a value of ``value``.
        Returns the new length of the value at ``key``.
        """
        return self.execute_command('APPEND', key, value)

    def bitcount(self, key, start=None, end=None):
        """
        Returns the count of set bits in the value of ``key``.  Optional
        ``start`` and ``end`` paramaters indicate which bytes to consider
        """
        params = [key]
        if start is not None and end is not None:
            params.append(start)
            params.append(end)
        elif (start is not None and end is None) or \
                (end is not None and start is None):
            raise RedisError("Both start and end must be specified")
        return self.execute_command('BITCOUNT', *params)

    def bitop(self, operation, dest, *keys):
        """
        Perform a bitwise operation using ``operation`` between ``keys`` and
        store the result in ``dest``.
        """
        return self.execute_command('BITOP', operation, dest, *keys)

    def decr(self, name, amount=1):
        """
        Decrements the value of ``key`` by ``amount``.  If no key exists,
        the value will be initialized as 0 - ``amount``
        """
        return self.execute_command('DECRBY', name, amount)

    def delete(self, *names):
        "Delete one or more keys specified by ``names``"
        return self.execute_command('DEL', *names)

    def __delitem__(self, name):
        self.delete(name)

    def dump(self, name):
        """
        Return a serialized version of the value stored at the specified key.
        If key does not exist a nil bulk reply is returned.
        """
        return self.execute_command('DUMP', name)

    def exists(self, name):
        "Returns a boolean indicating whether key ``name`` exists"
        return self.execute_command('EXISTS', name)
    __contains__ = exists

    def expire(self, name, time):
        """
        Set an expire flag on key ``name`` for ``time`` seconds. ``time``
        can be represented by an integer or a Python timedelta object.
        """
        if isinstance(time, datetime.timedelta):
            time = time.seconds + time.days * 24 * 3600
        return self.execute_command('EXPIRE', name, time)

    def expireat(self, name, when):
        """
        Set an expire flag on key ``name``. ``when`` can be represented
        as an integer indicating unix time or a Python datetime object.
        """
        if isinstance(when, datetime.datetime):
            when = int(mod_time.mktime(when.timetuple()))
        return self.execute_command('EXPIREAT', name, when)

    def get(self, name):
        """
        Return the value at key ``name``, or None if the key doesn't exist
        """
        return self.execute_command('GET', name)

    def __getitem__(self, name):
        """
        Return the value at key ``name``, raises a KeyError if the key
        doesn't exist.
        """
        value = self.get(name)
        if value:
            return value
        raise KeyError(name)

    def getbit(self, name, offset):
        "Returns a boolean indicating the value of ``offset`` in ``name``"
        return self.execute_command('GETBIT', name, offset)

    def getrange(self, key, start, end):
        """
        Returns the substring of the string value stored at ``key``,
        determined by the offsets ``start`` and ``end`` (both are inclusive)
        """
        return self.execute_command('GETRANGE', key, start, end)

    def getset(self, name, value):
        """
        Sets the value at key ``name`` to ``value``
        and returns the old value at key ``name`` atomically.
        """
        return self.execute_command('GETSET', name, value)

    def incr(self, name, amount=1):
        """
        Increments the value of ``key`` by ``amount``.  If no key exists,
        the value will be initialized as ``amount``
        """
        return self.execute_command('INCRBY', name, amount)

    def incrby(self, name, amount=1):
        """
        Increments the value of ``key`` by ``amount``.  If no key exists,
        the value will be initialized as ``amount``
        """

        # An alias for ``incr()``, because it is already implemented
        # as INCRBY redis command.
        return self.incr(name, amount)

    def incrbyfloat(self, name, amount=1.0):
        """
        Increments the value at key ``name`` by floating ``amount``.
        If no key exists, the value will be initialized as ``amount``
        """
        return self.execute_command('INCRBYFLOAT', name, amount)

    def keys(self, pattern='*'):
        "Returns a list of keys matching ``pattern``"
        return self.execute_command('KEYS', pattern)

    def mget(self, keys, *args):
        """
        Returns a list of values ordered identically to ``keys``
        """
        args = list_or_args(keys, args)
        return self.execute_command('MGET', *args)

    def mset(self, *args, **kwargs):
        """
        Sets key/values based on a mapping. Mapping can be supplied as a single
        dictionary argument or as kwargs.
        """
        if args:
            if len(args) != 1 or not isinstance(args[0], dict):
                raise RedisError('MSET requires **kwargs or a single dict arg')
            kwargs.update(args[0])
        items = []
        for pair in iteritems(kwargs):
            items.extend(pair)
        return self.execute_command('MSET', *items)

    def msetnx(self, *args, **kwargs):
        """
        Sets key/values based on a mapping if none of the keys are already set.
        Mapping can be supplied as a single dictionary argument or as kwargs.
        Returns a boolean indicating if the operation was successful.
        """
        if args:
            if len(args) != 1 or not isinstance(args[0], dict):
                raise RedisError('MSETNX requires **kwargs or a single '
                                 'dict arg')
            kwargs.update(args[0])
        items = []
        for pair in iteritems(kwargs):
            items.extend(pair)
        return self.execute_command('MSETNX', *items)

    def move(self, name, db):
        "Moves the key ``name`` to a different Redis database ``db``"
        return self.execute_command('MOVE', name, db)

    def persist(self, name):
        "Removes an expiration on ``name``"
        return self.execute_command('PERSIST', name)

    def pexpire(self, name, time):
        """
        Set an expire flag on key ``name`` for ``time`` milliseconds.
        ``time`` can be represented by an integer or a Python timedelta
        object.
        """
        if isinstance(time, datetime.timedelta):
            ms = int(time.microseconds / 1000)
            time = (time.seconds + time.days * 24 * 3600) * 1000 + ms
        return self.execute_command('PEXPIRE', name, time)

    def pexpireat(self, name, when):
        """
        Set an expire flag on key ``name``. ``when`` can be represented
        as an integer representing unix time in milliseconds (unix time * 1000)
        or a Python datetime object.
        """
        if isinstance(when, datetime.datetime):
            ms = int(when.microsecond / 1000)
            when = int(mod_time.mktime(when.timetuple())) * 1000 + ms
        return self.execute_command('PEXPIREAT', name, when)

    def psetex(self, name, time_ms, value):
        """
        Set the value of key ``name`` to ``value`` that expires in ``time_ms``
        milliseconds. ``time_ms`` can be represented by an integer or a Python
        timedelta object
        """
        if isinstance(time_ms, datetime.timedelta):
            ms = int(time_ms.microseconds / 1000)
            time_ms = (time_ms.seconds + time_ms.days * 24 * 3600) * 1000 + ms
        return self.execute_command('PSETEX', name, time_ms, value)

    def pttl(self, name):
        "Returns the number of milliseconds until the key ``name`` will expire"
        return self.execute_command('PTTL', name)

    def randomkey(self):
        "Returns the name of a random key"
        return self.execute_command('RANDOMKEY')

    def rename(self, src, dst):
        """
        Rename key ``src`` to ``dst``
        """
        return self.execute_command('RENAME', src, dst)

    def renamenx(self, src, dst):
        "Rename key ``src`` to ``dst`` if ``dst`` doesn't already exist"
        return self.execute_command('RENAMENX', src, dst)

    def restore(self, name, ttl, value):
        """
        Create a key using the provided serialized value, previously obtained
        using DUMP.
        """
        return self.execute_command('RESTORE', name, ttl, value)

    def set(self, name, value, ex=None, px=None, nx=False, xx=False):
        """
        Set the value at key ``name`` to ``value``

        ``ex`` sets an expire flag on key ``name`` for ``ex`` seconds.

        ``px`` sets an expire flag on key ``name`` for ``px`` milliseconds.

        ``nx`` if set to True, set the value at key ``name`` to ``value`` if it
            does not already exist.

        ``xx`` if set to True, set the value at key ``name`` to ``value`` if it
            already exists.
        """
        pieces = [name, value]
        if ex:
            pieces.append('EX')
            if isinstance(ex, datetime.timedelta):
                ex = ex.seconds + ex.days * 24 * 3600
            pieces.append(ex)
        if px:
            pieces.append('PX')
            if isinstance(px, datetime.timedelta):
                ms = int(px.microseconds / 1000)
                px = (px.seconds + px.days * 24 * 3600) * 1000 + ms
            pieces.append(px)

        if nx:
            pieces.append('NX')
        if xx:
            pieces.append('XX')
        return self.execute_command('SET', *pieces)

    def __setitem__(self, name, value):
        self.set(name, value)

    def setbit(self, name, offset, value):
        """
        Flag the ``offset`` in ``name`` as ``value``. Returns a boolean
        indicating the previous value of ``offset``.
        """
        value = value and 1 or 0
        return self.execute_command('SETBIT', name, offset, value)

    def setex(self, name, time, value):
        """
        Set the value of key ``name`` to ``value`` that expires in ``time``
        seconds. ``time`` can be represented by an integer or a Python
        timedelta object.
        """
        if isinstance(time, datetime.timedelta):
            time = time.seconds + time.days * 24 * 3600
        return self.execute_command('SETEX', name, time, value)

    def setnx(self, name, value):
        "Set the value of key ``name`` to ``value`` if key doesn't exist"
        return self.execute_command('SETNX', name, value)

    def setrange(self, name, offset, value):
        """
        Overwrite bytes in the value of ``name`` starting at ``offset`` with
        ``value``. If ``offset`` plus the length of ``value`` exceeds the
        length of the original value, the new value will be larger than before.
        If ``offset`` exceeds the length of the original value, null bytes
        will be used to pad between the end of the previous value and the start
        of what's being injected.

        Returns the length of the new string.
        """
        return self.execute_command('SETRANGE', name, offset, value)

    def strlen(self, name):
        "Return the number of bytes stored in the value of ``name``"
        return self.execute_command('STRLEN', name)

    def substr(self, name, start, end=-1):
        """
        Return a substring of the string at key ``name``. ``start`` and ``end``
        are 0-based integers specifying the portion of the string to return.
        """
        return self.execute_command('SUBSTR', name, start, end)

    def ttl(self, name):
        "Returns the number of seconds until the key ``name`` will expire"
        return self.execute_command('TTL', name)

    def type(self, name):
        "Returns the type of key ``name``"
        return self.execute_command('TYPE', name)

    def watch(self, *names):
        """
        Watches the values at keys ``names``, or None if the key doesn't exist
        """
        warnings.warn(DeprecationWarning('Call WATCH from a Pipeline object'))

    def unwatch(self):
        """
        Unwatches the value at key ``name``, or None of the key doesn't exist
        """
        warnings.warn(
            DeprecationWarning('Call UNWATCH from a Pipeline object'))

    # LIST COMMANDS
    def blpop(self, keys, timeout=0):
        """
        LPOP a value off of the first non-empty list
        named in the ``keys`` list.

        If none of the lists in ``keys`` has a value to LPOP, then block
        for ``timeout`` seconds, or until a value gets pushed on to one
        of the lists.

        If timeout is 0, then block indefinitely.
        """
        if timeout is None:
            timeout = 0
        if isinstance(keys, basestring):
            keys = [keys]
        else:
            keys = list(keys)
        keys.append(timeout)
        return self.execute_command('BLPOP', *keys)

    def brpop(self, keys, timeout=0):
        """
        RPOP a value off of the first non-empty list
        named in the ``keys`` list.

        If none of the lists in ``keys`` has a value to LPOP, then block
        for ``timeout`` seconds, or until a value gets pushed on to one
        of the lists.

        If timeout is 0, then block indefinitely.
        """
        if timeout is None:
            timeout = 0
        if isinstance(keys, basestring):
            keys = [keys]
        else:
            keys = list(keys)
        keys.append(timeout)
        return self.execute_command('BRPOP', *keys)

    def brpoplpush(self, src, dst, timeout=0):
        """
        Pop a value off the tail of ``src``, push it on the head of ``dst``
        and then return it.

        This command blocks until a value is in ``src`` or until ``timeout``
        seconds elapse, whichever is first. A ``timeout`` value of 0 blocks
        forever.
        """
        if timeout is None:
            timeout = 0
        return self.execute_command('BRPOPLPUSH', src, dst, timeout)

    def lindex(self, name, index):
        """
        Return the item from list ``name`` at position ``index``

        Negative indexes are supported and will return an item at the
        end of the list
        """
        return self.execute_command('LINDEX', name, index)

    def linsert(self, name, where, refvalue, value):
        """
        Insert ``value`` in list ``name`` either immediately before or after
        [``where``] ``refvalue``

        Returns the new length of the list on success or -1 if ``refvalue``
        is not in the list.
        """
        return self.execute_command('LINSERT', name, where, refvalue, value)

    def llen(self, name):
        "Return the length of the list ``name``"
        return self.execute_command('LLEN', name)

    def lpop(self, name):
        "Remove and return the first item of the list ``name``"
        return self.execute_command('LPOP', name)

    def lpush(self, name, *values):
        "Push ``values`` onto the head of the list ``name``"
        return self.execute_command('LPUSH', name, *values)

    def lpushx(self, name, value):
        "Push ``value`` onto the head of the list ``name`` if ``name`` exists"
        return self.execute_command('LPUSHX', name, value)

    def lrange(self, name, start, end):
        """
        Return a slice of the list ``name`` between
        position ``start`` and ``end``

        ``start`` and ``end`` can be negative numbers just like
        Python slicing notation
        """
        return self.execute_command('LRANGE', name, start, end)

    def lrem(self, name, count, value):
        """
        Remove the first ``count`` occurrences of elements equal to ``value``
        from the list stored at ``name``.

        The count argument influences the operation in the following ways:
            count > 0: Remove elements equal to value moving from head to tail.
            count < 0: Remove elements equal to value moving from tail to head.
            count = 0: Remove all elements equal to value.
        """
        return self.execute_command('LREM', name, count, value)

    def lset(self, name, index, value):
        "Set ``position`` of list ``name`` to ``value``"
        return self.execute_command('LSET', name, index, value)

    def ltrim(self, name, start, end):
        """
        Trim the list ``name``, removing all values not within the slice
        between ``start`` and ``end``

        ``start`` and ``end`` can be negative numbers just like
        Python slicing notation
        """
        return self.execute_command('LTRIM', name, start, end)

    def rpop(self, name):
        "Remove and return the last item of the list ``name``"
        return self.execute_command('RPOP', name)

    def rpoplpush(self, src, dst):
        """
        RPOP a value off of the ``src`` list and atomically LPUSH it
        on to the ``dst`` list.  Returns the value.
        """
        return self.execute_command('RPOPLPUSH', src, dst)

    def rpush(self, name, *values):
        "Push ``values`` onto the tail of the list ``name``"
        return self.execute_command('RPUSH', name, *values)

    def rpushx(self, name, value):
        "Push ``value`` onto the tail of the list ``name`` if ``name`` exists"
        return self.execute_command('RPUSHX', name, value)

    def sort(self, name, start=None, num=None, by=None, get=None,
             desc=False, alpha=False, store=None, groups=False):
        """
        Sort and return the list, set or sorted set at ``name``.

        ``start`` and ``num`` allow for paging through the sorted data

        ``by`` allows using an external key to weight and sort the items.
            Use an "*" to indicate where in the key the item value is located

        ``get`` allows for returning items from external keys rather than the
            sorted data itself.  Use an "*" to indicate where int he key
            the item value is located

        ``desc`` allows for reversing the sort

        ``alpha`` allows for sorting lexicographically rather than numerically

        ``store`` allows for storing the result of the sort into
            the key ``store``

        ``groups`` if set to True and if ``get`` contains at least two
            elements, sort will return a list of tuples, each containing the
            values fetched from the arguments to ``get``.

        """
        if (start is not None and num is None) or \
                (num is not None and start is None):
            raise RedisError("``start`` and ``num`` must both be specified")

        pieces = [name]
        if by is not None:
            pieces.append(Token('BY'))
            pieces.append(by)
        if start is not None and num is not None:
            pieces.append(Token('LIMIT'))
            pieces.append(start)
            pieces.append(num)
        if get is not None:
            # If get is a string assume we want to get a single value.
            # Otherwise assume it's an interable and we want to get multiple
            # values. We can't just iterate blindly because strings are
            # iterable.
            if isinstance(get, basestring):
                pieces.append(Token('GET'))
                pieces.append(get)
            else:
                for g in get:
                    pieces.append(Token('GET'))
                    pieces.append(g)
        if desc:
            pieces.append(Token('DESC'))
        if alpha:
            pieces.append(Token('ALPHA'))
        if store is not None:
            pieces.append(Token('STORE'))
            pieces.append(store)

        if groups:
            if not get or isinstance(get, basestring) or len(get) < 2:
                raise DataError('when using "groups" the "get" argument '
                                'must be specified and contain at least '
                                'two keys')

        options = {'groups': len(get) if groups else None}
        return self.execute_command('SORT', *pieces, **options)

    # SCAN COMMANDS
    def scan(self, cursor=0, match=None, count=None):
        """
        Incrementally return lists of key names. Also return a cursor
        indicating the scan position.

        ``match`` allows for filtering the keys by pattern

        ``count`` allows for hint the minimum number of returns
        """
        pieces = [cursor]
        if match is not None:
            pieces.extend([Token('MATCH'), match])
        if count is not None:
            pieces.extend([Token('COUNT'), count])
        return self.execute_command('SCAN', *pieces)

    def scan_iter(self, match=None, count=None):
        """
        Make an iterator using the SCAN command so that the client doesn't
        need to remember the cursor position.

        ``match`` allows for filtering the keys by pattern

        ``count`` allows for hint the minimum number of returns
        """
        cursor = '0'
        while cursor != 0:
            cursor, data = self.scan(cursor=cursor, match=match, count=count)
            for item in data:
                yield item

    def sscan(self, name, cursor=0, match=None, count=None):
        """
        Incrementally return lists of elements in a set. Also return a cursor
        indicating the scan position.

        ``match`` allows for filtering the keys by pattern

        ``count`` allows for hint the minimum number of returns
        """
        pieces = [name, cursor]
        if match is not None:
            pieces.extend([Token('MATCH'), match])
        if count is not None:
            pieces.extend([Token('COUNT'), count])
        return self.execute_command('SSCAN', *pieces)

    def sscan_iter(self, name, match=None, count=None):
        """
        Make an iterator using the SSCAN command so that the client doesn't
        need to remember the cursor position.

        ``match`` allows for filtering the keys by pattern

        ``count`` allows for hint the minimum number of returns
        """
        cursor = '0'
        while cursor != 0:
            cursor, data = self.sscan(name, cursor=cursor,
                                      match=match, count=count)
            for item in data:
                yield item

    def hscan(self, name, cursor=0, match=None, count=None):
        """
        Incrementally return key/value slices in a hash. Also return a cursor
        indicating the scan position.

        ``match`` allows for filtering the keys by pattern

        ``count`` allows for hint the minimum number of returns
        """
        pieces = [name, cursor]
        if match is not None:
            pieces.extend([Token('MATCH'), match])
        if count is not None:
            pieces.extend([Token('COUNT'), count])
        return self.execute_command('HSCAN', *pieces)

    def hscan_iter(self, name, match=None, count=None):
        """
        Make an iterator using the HSCAN command so that the client doesn't
        need to remember the cursor position.

        ``match`` allows for filtering the keys by pattern

        ``count`` allows for hint the minimum number of returns
        """
        cursor = '0'
        while cursor != 0:
            cursor, data = self.hscan(name, cursor=cursor,
                                      match=match, count=count)
            for item in data.items():
                yield item

    def zscan(self, name, cursor=0, match=None, count=None,
              score_cast_func=float):
        """
        Incrementally return lists of elements in a sorted set. Also return a
        cursor indicating the scan position.

        ``match`` allows for filtering the keys by pattern

        ``count`` allows for hint the minimum number of returns

        ``score_cast_func`` a callable used to cast the score return value
        """
        pieces = [name, cursor]
        if match is not None:
            pieces.extend([Token('MATCH'), match])
        if count is not None:
            pieces.extend([Token('COUNT'), count])
        options = {'score_cast_func': score_cast_func}
        return self.execute_command('ZSCAN', *pieces, **options)

    def zscan_iter(self, name, match=None, count=None,
                   score_cast_func=float):
        """
        Make an iterator using the ZSCAN command so that the client doesn't
        need to remember the cursor position.

        ``match`` allows for filtering the keys by pattern

        ``count`` allows for hint the minimum number of returns

        ``score_cast_func`` a callable used to cast the score return value
        """
        cursor = '0'
        while cursor != 0:
            cursor, data = self.zscan(name, cursor=cursor, match=match,
                                      count=count,
                                      score_cast_func=score_cast_func)
            for item in data:
                yield item

    # SET COMMANDS
    def sadd(self, name, *values):
        "Add ``value(s)`` to set ``name``"
        return self.execute_command('SADD', name, *values)

    def scard(self, name):
        "Return the number of elements in set ``name``"
        return self.execute_command('SCARD', name)

    def sdiff(self, keys, *args):
        "Return the difference of sets specified by ``keys``"
        args = list_or_args(keys, args)
        return self.execute_command('SDIFF', *args)

    def sdiffstore(self, dest, keys, *args):
        """
        Store the difference of sets specified by ``keys`` into a new
        set named ``dest``.  Returns the number of keys in the new set.
        """
        args = list_or_args(keys, args)
        return self.execute_command('SDIFFSTORE', dest, *args)

    def sinter(self, keys, *args):
        "Return the intersection of sets specified by ``keys``"
        args = list_or_args(keys, args)
        return self.execute_command('SINTER', *args)

    def sinterstore(self, dest, keys, *args):
        """
        Store the intersection of sets specified by ``keys`` into a new
        set named ``dest``.  Returns the number of keys in the new set.
        """
        args = list_or_args(keys, args)
        return self.execute_command('SINTERSTORE', dest, *args)

    def sismember(self, name, value):
        "Return a boolean indicating if ``value`` is a member of set ``name``"
        return self.execute_command('SISMEMBER', name, value)

    def smembers(self, name):
        "Return all members of the set ``name``"
        return self.execute_command('SMEMBERS', name)

    def smove(self, src, dst, value):
        "Move ``value`` from set ``src`` to set ``dst`` atomically"
        return self.execute_command('SMOVE', src, dst, value)

    def spop(self, name):
        "Remove and return a random member of set ``name``"
        return self.execute_command('SPOP', name)

    def srandmember(self, name, number=None):
        """
        If ``number`` is None, returns a random member of set ``name``.

        If ``number`` is supplied, returns a list of ``number`` random
        memebers of set ``name``. Note this is only available when running
        Redis 2.6+.
        """
        args = number and [number] or []
        return self.execute_command('SRANDMEMBER', name, *args)

    def srem(self, name, *values):
        "Remove ``values`` from set ``name``"
        return self.execute_command('SREM', name, *values)

    def sunion(self, keys, *args):
        "Return the union of sets specified by ``keys``"
        args = list_or_args(keys, args)
        return self.execute_command('SUNION', *args)

    def sunionstore(self, dest, keys, *args):
        """
        Store the union of sets specified by ``keys`` into a new
        set named ``dest``.  Returns the number of keys in the new set.
        """
        args = list_or_args(keys, args)
        return self.execute_command('SUNIONSTORE', dest, *args)

    # SORTED SET COMMANDS
    def zadd(self, name, *args, **kwargs):
        """
        Set any number of score, element-name pairs to the key ``name``. Pairs
        can be specified in two ways:

        As *args, in the form of: score1, name1, score2, name2, ...
        or as **kwargs, in the form of: name1=score1, name2=score2, ...

        The following example would add four values to the 'my-key' key:
        redis.zadd('my-key', 1.1, 'name1', 2.2, 'name2', name3=3.3, name4=4.4)
        """
        pieces = []
        if args:
            if len(args) % 2 != 0:
                raise RedisError("ZADD requires an equal number of "
                                 "values and scores")
            pieces.extend(args)
        for pair in iteritems(kwargs):
            pieces.append(pair[1])
            pieces.append(pair[0])
        return self.execute_command('ZADD', name, *pieces)

    def zcard(self, name):
        "Return the number of elements in the sorted set ``name``"
        return self.execute_command('ZCARD', name)

    def zcount(self, name, min, max):
        """
        Returns the number of elements in the sorted set at key ``name`` with
        a score between ``min`` and ``max``.
        """
        return self.execute_command('ZCOUNT', name, min, max)

    def zincrby(self, name, value, amount=1):
        "Increment the score of ``value`` in sorted set ``name`` by ``amount``"
        return self.execute_command('ZINCRBY', name, amount, value)

    def zinterstore(self, dest, keys, aggregate=None):
        """
        Intersect multiple sorted sets specified by ``keys`` into
        a new sorted set, ``dest``. Scores in the destination will be
        aggregated based on the ``aggregate``, or SUM if none is provided.
        """
        return self._zaggregate('ZINTERSTORE', dest, keys, aggregate)

    def zlexcount(self, name, min, max):
        """
        Return the number of items in the sorted set ``name`` between the
        lexicographical range ``min`` and ``max``.
        """
        return self.execute_command('ZLEXCOUNT', name, min, max)

    def zrange(self, name, start, end, desc=False, withscores=False,
               score_cast_func=float):
        """
        Return a range of values from sorted set ``name`` between
        ``start`` and ``end`` sorted in ascending order.

        ``start`` and ``end`` can be negative, indicating the end of the range.

        ``desc`` a boolean indicating whether to sort the results descendingly

        ``withscores`` indicates to return the scores along with the values.
        The return type is a list of (value, score) pairs

        ``score_cast_func`` a callable used to cast the score return value
        """
        if desc:
            return self.zrevrange(name, start, end, withscores,
                                  score_cast_func)
        pieces = ['ZRANGE', name, start, end]
        if withscores:
            pieces.append(Token('WITHSCORES'))
        options = {
            'withscores': withscores,
            'score_cast_func': score_cast_func
        }
        return self.execute_command(*pieces, **options)

    def zrangebylex(self, name, min, max, start=None, num=None):
        """
        Return the lexicographical range of values from sorted set ``name``
        between ``min`` and ``max``.

        If ``start`` and ``num`` are specified, then return a slice of the
        range.
        """
        if (start is not None and num is None) or \
                (num is not None and start is None):
            raise RedisError("``start`` and ``num`` must both be specified")
        pieces = ['ZRANGEBYLEX', name, min, max]
        if start is not None and num is not None:
            pieces.extend([Token('LIMIT'), start, num])
        return self.execute_command(*pieces)

    def zrangebyscore(self, name, min, max, start=None, num=None,
                      withscores=False, score_cast_func=float):
        """
        Return a range of values from the sorted set ``name`` with scores
        between ``min`` and ``max``.

        If ``start`` and ``num`` are specified, then return a slice
        of the range.

        ``withscores`` indicates to return the scores along with the values.
        The return type is a list of (value, score) pairs

        `score_cast_func`` a callable used to cast the score return value
        """
        if (start is not None and num is None) or \
                (num is not None and start is None):
            raise RedisError("``start`` and ``num`` must both be specified")
        pieces = ['ZRANGEBYSCORE', name, min, max]
        if start is not None and num is not None:
            pieces.extend([Token('LIMIT'), start, num])
        if withscores:
            pieces.append(Token('WITHSCORES'))
        options = {
            'withscores': withscores,
            'score_cast_func': score_cast_func
        }
        return self.execute_command(*pieces, **options)

    def zrank(self, name, value):
        """
        Returns a 0-based value indicating the rank of ``value`` in sorted set
        ``name``
        """
        return self.execute_command('ZRANK', name, value)

    def zrem(self, name, *values):
        "Remove member ``values`` from sorted set ``name``"
        return self.execute_command('ZREM', name, *values)

    def zremrangebylex(self, name, min, max):
        """
        Remove all elements in the sorted set ``name`` between the
        lexicographical range specified by ``min`` and ``max``.

        Returns the number of elements removed.
        """
        return self.execute_command('ZREMRANGEBYLEX', name, min, max)

    def zremrangebyrank(self, name, min, max):
        """
        Remove all elements in the sorted set ``name`` with ranks between
        ``min`` and ``max``. Values are 0-based, ordered from smallest score
        to largest. Values can be negative indicating the highest scores.
        Returns the number of elements removed
        """
        return self.execute_command('ZREMRANGEBYRANK', name, min, max)

    def zremrangebyscore(self, name, min, max):
        """
        Remove all elements in the sorted set ``name`` with scores
        between ``min`` and ``max``. Returns the number of elements removed.
        """
        return self.execute_command('ZREMRANGEBYSCORE', name, min, max)

    def zrevrange(self, name, start, end, withscores=False,
                  score_cast_func=float):
        """
        Return a range of values from sorted set ``name`` between
        ``start`` and ``end`` sorted in descending order.

        ``start`` and ``end`` can be negative, indicating the end of the range.

        ``withscores`` indicates to return the scores along with the values
        The return type is a list of (value, score) pairs

        ``score_cast_func`` a callable used to cast the score return value
        """
        pieces = ['ZREVRANGE', name, start, end]
        if withscores:
            pieces.append(Token('WITHSCORES'))
        options = {
            'withscores': withscores,
            'score_cast_func': score_cast_func
        }
        return self.execute_command(*pieces, **options)

    def zrevrangebyscore(self, name, max, min, start=None, num=None,
                         withscores=False, score_cast_func=float):
        """
        Return a range of values from the sorted set ``name`` with scores
        between ``min`` and ``max`` in descending order.

        If ``start`` and ``num`` are specified, then return a slice
        of the range.

        ``withscores`` indicates to return the scores along with the values.
        The return type is a list of (value, score) pairs

        ``score_cast_func`` a callable used to cast the score return value
        """
        if (start is not None and num is None) or \
                (num is not None and start is None):
            raise RedisError("``start`` and ``num`` must both be specified")
        pieces = ['ZREVRANGEBYSCORE', name, max, min]
        if start is not None and num is not None:
            pieces.extend([Token('LIMIT'), start, num])
        if withscores:
            pieces.append(Token('WITHSCORES'))
        options = {
            'withscores': withscores,
            'score_cast_func': score_cast_func
        }
        return self.execute_command(*pieces, **options)

    def zrevrank(self, name, value):
        """
        Returns a 0-based value indicating the descending rank of
        ``value`` in sorted set ``name``
        """
        return self.execute_command('ZREVRANK', name, value)

    def zscore(self, name, value):
        "Return the score of element ``value`` in sorted set ``name``"
        return self.execute_command('ZSCORE', name, value)

    def zunionstore(self, dest, keys, aggregate=None):
        """
        Union multiple sorted sets specified by ``keys`` into
        a new sorted set, ``dest``. Scores in the destination will be
        aggregated based on the ``aggregate``, or SUM if none is provided.
        """
        return self._zaggregate('ZUNIONSTORE', dest, keys, aggregate)

    def _zaggregate(self, command, dest, keys, aggregate=None):
        pieces = [command, dest, len(keys)]
        if isinstance(keys, dict):
            keys, weights = iterkeys(keys), itervalues(keys)
        else:
            weights = None
        pieces.extend(keys)
        if weights:
            pieces.append(Token('WEIGHTS'))
            pieces.extend(weights)
        if aggregate:
            pieces.append(Token('AGGREGATE'))
            pieces.append(aggregate)
        return self.execute_command(*pieces)

    # HYPERLOGLOG COMMANDS
    def pfadd(self, name, *values):
        "Adds the specified elements to the specified HyperLogLog."
        return self.execute_command('PFADD', name, *values)

    def pfcount(self, name):
        """
        Return the approximated cardinality of
        the set observed by the HyperLogLog at key.
        """
        return self.execute_command('PFCOUNT', name)

    def pfmerge(self, dest, *sources):
        "Merge N different HyperLogLogs into a single one."
        return self.execute_command('PFMERGE', dest, *sources)

    # HASH COMMANDS
    def hdel(self, name, *keys):
        "Delete ``keys`` from hash ``name``"
        return self.execute_command('HDEL', name, *keys)

    def hexists(self, name, key):
        "Returns a boolean indicating if ``key`` exists within hash ``name``"
        return self.execute_command('HEXISTS', name, key)

    def hget(self, name, key):
        "Return the value of ``key`` within the hash ``name``"
        return self.execute_command('HGET', name, key)

    def hgetall(self, name):
        "Return a Python dict of the hash's name/value pairs"
        return self.execute_command('HGETALL', name)

    def hincrby(self, name, key, amount=1):
        "Increment the value of ``key`` in hash ``name`` by ``amount``"
        return self.execute_command('HINCRBY', name, key, amount)

    def hincrbyfloat(self, name, key, amount=1.0):
        """
        Increment the value of ``key`` in hash ``name`` by floating ``amount``
        """
        return self.execute_command('HINCRBYFLOAT', name, key, amount)

    def hkeys(self, name):
        "Return the list of keys within hash ``name``"
        return self.execute_command('HKEYS', name)

    def hlen(self, name):
        "Return the number of elements in hash ``name``"
        return self.execute_command('HLEN', name)

    def hset(self, name, key, value):
        """
        Set ``key`` to ``value`` within hash ``name``
        Returns 1 if HSET created a new field, otherwise 0
        """
        return self.execute_command('HSET', name, key, value)

    def hsetnx(self, name, key, value):
        """
        Set ``key`` to ``value`` within hash ``name`` if ``key`` does not
        exist.  Returns 1 if HSETNX created a field, otherwise 0.
        """
        return self.execute_command('HSETNX', name, key, value)

    def hmset(self, name, mapping):
        """
        Set key to value within hash ``name`` for each corresponding
        key and value from the ``mapping`` dict.
        """
        if not mapping:
            raise DataError("'hmset' with 'mapping' of length 0")
        items = []
        for pair in iteritems(mapping):
            items.extend(pair)
        return self.execute_command('HMSET', name, *items)

    def hmget(self, name, keys, *args):
        "Returns a list of values ordered identically to ``keys``"
        args = list_or_args(keys, args)
        return self.execute_command('HMGET', name, *args)

    def hvals(self, name):
        "Return the list of values within hash ``name``"
        return self.execute_command('HVALS', name)

    def publish(self, channel, message):
        """
        Publish ``message`` on ``channel``.
        Returns the number of subscribers the message was delivered to.
        """
        return self.execute_command('PUBLISH', channel, message)

    def eval(self, script, numkeys, *keys_and_args):
        """
        Execute the Lua ``script``, specifying the ``numkeys`` the script
        will touch and the key names and argument values in ``keys_and_args``.
        Returns the result of the script.

        In practice, use the object returned by ``register_script``. This
        function exists purely for Redis API completion.
        """
        return self.execute_command('EVAL', script, numkeys, *keys_and_args)

    def evalsha(self, sha, numkeys, *keys_and_args):
        """
        Use the ``sha`` to execute a Lua script already registered via EVAL
        or SCRIPT LOAD. Specify the ``numkeys`` the script will touch and the
        key names and argument values in ``keys_and_args``. Returns the result
        of the script.

        In practice, use the object returned by ``register_script``. This
        function exists purely for Redis API completion.
        """
        return self.execute_command('EVALSHA', sha, numkeys, *keys_and_args)

    def script_exists(self, *args):
        """
        Check if a script exists in the script cache by specifying the SHAs of
        each script as ``args``. Returns a list of boolean values indicating if
        if each already script exists in the cache.
        """
        return self.execute_command('SCRIPT EXISTS', *args)

    def script_flush(self):
        "Flush all scripts from the script cache"
        return self.execute_command('SCRIPT FLUSH')

    def script_kill(self):
        "Kill the currently executing Lua script"
        return self.execute_command('SCRIPT KILL')

    def script_load(self, script):
        "Load a Lua ``script`` into the script cache. Returns the SHA."
        return self.execute_command('SCRIPT LOAD', script)

    def register_script(self, script):
        """
        Register a Lua ``script`` specifying the ``keys`` it will touch.
        Returns a Script object that is callable and hides the complexity of
        deal with scripts, keys, and shas. This is the preferred way to work
        with Lua scripts.
        """
        return Script(self, script)


class Redis(StrictRedis):
    """
    Provides backwards compatibility with older versions of redis-py that
    changed arguments to some commands to be more Pythonic, sane, or by
    accident.
    """

    # Overridden callbacks
    RESPONSE_CALLBACKS = dict_merge(
        StrictRedis.RESPONSE_CALLBACKS,
        {
            'TTL': lambda r: r >= 0 and r or None,
            'PTTL': lambda r: r >= 0 and r or None,
        }
    )

    def pipeline(self, transaction=True, shard_hint=None):
        """
        Return a new pipeline object that can queue multiple commands for
        later execution. ``transaction`` indicates whether all commands
        should be executed atomically. Apart from making a group of operations
        atomic, pipelines are useful for reducing the back-and-forth overhead
        between the client and server.
        """
        return Pipeline(
            self.connection_pool,
            self.response_callbacks,
            transaction,
            shard_hint)

    def setex(self, name, value, time):
        """
        Set the value of key ``name`` to ``value`` that expires in ``time``
        seconds. ``time`` can be represented by an integer or a Python
        timedelta object.
        """
        if isinstance(time, datetime.timedelta):
            time = time.seconds + time.days * 24 * 3600
        return self.execute_command('SETEX', name, time, value)

    def lrem(self, name, value, num=0):
        """
        Remove the first ``num`` occurrences of elements equal to ``value``
        from the list stored at ``name``.

        The ``num`` argument influences the operation in the following ways:
            num > 0: Remove elements equal to value moving from head to tail.
            num < 0: Remove elements equal to value moving from tail to head.
            num = 0: Remove all elements equal to value.
        """
        return self.execute_command('LREM', name, num, value)

    def zadd(self, name, *args, **kwargs):
        """
        NOTE: The order of arguments differs from that of the official ZADD
        command. For backwards compatability, this method accepts arguments
        in the form of name1, score1, name2, score2, while the official Redis
        documents expects score1, name1, score2, name2.

        If you're looking to use the standard syntax, consider using the
        StrictRedis class. See the API Reference section of the docs for more
        information.

        Set any number of element-name, score pairs to the key ``name``. Pairs
        can be specified in two ways:

        As *args, in the form of: name1, score1, name2, score2, ...
        or as **kwargs, in the form of: name1=score1, name2=score2, ...

        The following example would add four values to the 'my-key' key:
        redis.zadd('my-key', 'name1', 1.1, 'name2', 2.2, name3=3.3, name4=4.4)
        """
        pieces = []
        if args:
            if len(args) % 2 != 0:
                raise RedisError("ZADD requires an equal number of "
                                 "values and scores")
            pieces.extend(reversed(args))
        for pair in iteritems(kwargs):
            pieces.append(pair[1])
            pieces.append(pair[0])
        return self.execute_command('ZADD', name, *pieces)


class PubSub(object):
    """
    PubSub provides publish, subscribe and listen support to Redis channels.

    After subscribing to one or more channels, the listen() method will block
    until a message arrives on one of the subscribed channels. That message
    will be returned and it's safe to start listening again.
    """
    PUBLISH_MESSAGE_TYPES = ('message', 'pmessage')
    UNSUBSCRIBE_MESSAGE_TYPES = ('unsubscribe', 'punsubscribe')

    def __init__(self, connection_pool, shard_hint=None,
                 ignore_subscribe_messages=False):
        self.connection_pool = connection_pool
        self.shard_hint = shard_hint
        self.ignore_subscribe_messages = ignore_subscribe_messages
        self.connection = None
        # we need to know the encoding options for this connection in order
        # to lookup channel and pattern names for callback handlers.
        conn = connection_pool.get_connection('pubsub', shard_hint)
        try:
            self.encoding = conn.encoding
            self.encoding_errors = conn.encoding_errors
            self.decode_responses = conn.decode_responses
        finally:
            connection_pool.release(conn)
        self.reset()

    def __del__(self):
        try:
            # if this object went out of scope prior to shutting down
            # subscriptions, close the connection manually before
            # returning it to the connection pool
            self.reset()
        except Exception:
            pass

    def reset(self):
        if self.connection:
            self.connection.disconnect()
            self.connection.clear_connect_callbacks()
            self.connection_pool.release(self.connection)
            self.connection = None
        self.channels = {}
        self.patterns = {}

    def close(self):
        self.reset()

    def on_connect(self, connection):
        "Re-subscribe to any channels and patterns previously subscribed to"
        # NOTE: for python3, we can't pass bytestrings as keyword arguments
        # so we need to decode channel/pattern names back to unicode strings
        # before passing them to [p]subscribe.
        if self.channels:
            channels = {}
            for k, v in iteritems(self.channels):
                if not self.decode_responses:
                    k = k.decode(self.encoding, self.encoding_errors)
                channels[k] = v
            self.subscribe(**channels)
        if self.patterns:
            patterns = {}
            for k, v in iteritems(self.patterns):
                if not self.decode_responses:
                    k = k.decode(self.encoding, self.encoding_errors)
                patterns[k] = v
            self.psubscribe(**patterns)

    def encode(self, value):
        """
        Encode the value so that it's identical to what we'll
        read off the connection
        """
        if self.decode_responses and isinstance(value, bytes):
            value = value.decode(self.encoding, self.encoding_errors)
        elif not self.decode_responses and isinstance(value, unicode):
            value = value.encode(self.encoding, self.encoding_errors)
        return value

    @property
    def subscribed(self):
        "Indicates if there are subscriptions to any channels or patterns"
        return bool(self.channels or self.patterns)

    def execute_command(self, *args, **kwargs):
        "Execute a publish/subscribe command"

        # NOTE: don't parse the response in this function. it could pull a
        # legitmate message off the stack if the connection is already
        # subscribed to one or more channels

        if self.connection is None:
            self.connection = self.connection_pool.get_connection(
                'pubsub',
                self.shard_hint
            )
            # register a callback that re-subscribes to any channels we
            # were listening to when we were disconnected
            self.connection.register_connect_callback(self.on_connect)
        connection = self.connection
        self._execute(connection, connection.send_command, *args)

    def _execute(self, connection, command, *args):
        try:
            return command(*args)
        except ConnectionError:
            connection.disconnect()
            # Connect manually here. If the Redis server is down, this will
            # fail and raise a ConnectionError as desired.
            connection.connect()
            # the ``on_connect`` callback should haven been called by the
            # connection to resubscribe us to any channels and patterns we were
            # previously listening to
            return command(*args)

    def parse_response(self, block=True):
        "Parse the response from a publish/subscribe command"
        connection = self.connection
        if not block and not connection.can_read():
            return None
        return self._execute(connection, connection.read_response)

    def psubscribe(self, *args, **kwargs):
        """
        Subscribe to channel patterns. Patterns supplied as keyword arguments
        expect a pattern name as the key and a callable as the value. A
        pattern's callable will be invoked automatically when a message is
        received on that pattern rather than producing a message via
        ``listen()``.
        """
        if args:
            args = list_or_args(args[0], args[1:])
        new_patterns = {}
        new_patterns.update(dict.fromkeys(imap(self.encode, args)))
        for pattern, handler in iteritems(kwargs):
            new_patterns[self.encode(pattern)] = handler
        ret_val = self.execute_command('PSUBSCRIBE', *iterkeys(new_patterns))
        # update the patterns dict AFTER we send the command. we don't want to
        # subscribe twice to these patterns, once for the command and again
        # for the reconnection.
        self.patterns.update(new_patterns)
        return ret_val

    def punsubscribe(self, *args):
        """
        Unsubscribe from the supplied patterns. If empy, unsubscribe from
        all patterns.
        """
        if args:
            args = list_or_args(args[0], args[1:])
        return self.execute_command('PUNSUBSCRIBE', *args)

    def subscribe(self, *args, **kwargs):
        """
        Subscribe to channels. Channels supplied as keyword arguments expect
        a channel name as the key and a callable as the value. A channel's
        callable will be invoked automatically when a message is received on
        that channel rather than producing a message via ``listen()`` or
        ``get_message()``.
        """
        if args:
            args = list_or_args(args[0], args[1:])
        new_channels = {}
        new_channels.update(dict.fromkeys(imap(self.encode, args)))
        for channel, handler in iteritems(kwargs):
            new_channels[self.encode(channel)] = handler
        ret_val = self.execute_command('SUBSCRIBE', *iterkeys(new_channels))
        # update the channels dict AFTER we send the command. we don't want to
        # subscribe twice to these channels, once for the command and again
        # for the reconnection.
        self.channels.update(new_channels)
        return ret_val

    def unsubscribe(self, *args):
        """
        Unsubscribe from the supplied channels. If empty, unsubscribe from
        all channels
        """
        if args:
            args = list_or_args(args[0], args[1:])
        return self.execute_command('UNSUBSCRIBE', *args)

    def listen(self):
        "Listen for messages on channels this client has been subscribed to"
        while self.subscribed:
            response = self.handle_message(self.parse_response(block=True))
            if response is not None:
                yield response

    def get_message(self, ignore_subscribe_messages=False):
        "Get the next message if one is available, otherwise None"
        response = self.parse_response(block=False)
        if response:
            return self.handle_message(response, ignore_subscribe_messages)
        return None

    def handle_message(self, response, ignore_subscribe_messages=False):
        """
        Parses a pub/sub message. If the channel or pattern was subscribed to
        with a message handler, the handler is invoked instead of a parsed
        message being returned.
        """
        message_type = nativestr(response[0])
        if message_type == 'pmessage':
            message = {
                'type': message_type,
                'pattern': response[1],
                'channel': response[2],
                'data': response[3]
            }
        else:
            message = {
                'type': message_type,
                'pattern': None,
                'channel': response[1],
                'data': response[2]
            }

        # if this is an unsubscribe message, remove it from memory
        if message_type in self.UNSUBSCRIBE_MESSAGE_TYPES:
            subscribed_dict = None
            if message_type == 'punsubscribe':
                subscribed_dict = self.patterns
            else:
                subscribed_dict = self.channels
            try:
                del subscribed_dict[message['channel']]
            except KeyError:
                pass

        if message_type in self.PUBLISH_MESSAGE_TYPES:
            # if there's a message handler, invoke it
            handler = None
            if message_type == 'pmessage':
                handler = self.patterns.get(message['pattern'], None)
            else:
                handler = self.channels.get(message['channel'], None)
            if handler:
                handler(message)
                return None
        else:
            # this is a subscribe/unsubscribe message. ignore if we don't
            # want them
            if ignore_subscribe_messages or self.ignore_subscribe_messages:
                return None

        return message

    def run_in_thread(self, sleep_time=0):
        for channel, handler in iteritems(self.channels):
            if handler is None:
                raise PubSubError("Channel: '%s' has no handler registered")
        for pattern, handler in iteritems(self.patterns):
            if handler is None:
                raise PubSubError("Pattern: '%s' has no handler registered")
        pubsub = self

        class WorkerThread(threading.Thread):
            def __init__(self, *args, **kwargs):
                super(WorkerThread, self).__init__(*args, **kwargs)
                self._running = False

            def run(self):
                if self._running:
                    return
                self._running = True
                while self._running and pubsub.subscribed:
                    pubsub.get_message(ignore_subscribe_messages=True)
                    mod_time.sleep(sleep_time)

            def stop(self):
                self._running = False
                self.join()

        thread = WorkerThread()
        thread.start()
        return thread


class BasePipeline(object):
    """
    Pipelines provide a way to transmit multiple commands to the Redis server
    in one transmission.  This is convenient for batch processing, such as
    saving all the values in a list to Redis.

    All commands executed within a pipeline are wrapped with MULTI and EXEC
    calls. This guarantees all commands executed in the pipeline will be
    executed atomically.

    Any command raising an exception does *not* halt the execution of
    subsequent commands in the pipeline. Instead, the exception is caught
    and its instance is placed into the response list returned by execute().
    Code iterating over the response list should be able to deal with an
    instance of an exception as a potential value. In general, these will be
    ResponseError exceptions, such as those raised when issuing a command
    on a key of a different datatype.
    """

    UNWATCH_COMMANDS = set(('DISCARD', 'EXEC', 'UNWATCH'))

    def __init__(self, connection_pool, response_callbacks, transaction,
                 shard_hint):
        self.connection_pool = connection_pool
        self.connection = None
        self.response_callbacks = response_callbacks
        self.transaction = transaction
        self.shard_hint = shard_hint

        self.watching = False
        self.reset()

    def __enter__(self):
        return self

    def __exit__(self, exc_type, exc_value, traceback):
        self.reset()

    def __del__(self):
        try:
            self.reset()
        except Exception:
            pass

    def __len__(self):
        return len(self.command_stack)

    def reset(self):
        self.command_stack = []
        self.scripts = set()
        # make sure to reset the connection state in the event that we were
        # watching something
        if self.watching and self.connection:
            try:
                # call this manually since our unwatch or
                # immediate_execute_command methods can call reset()
                self.connection.send_command('UNWATCH')
                self.connection.read_response()
            except ConnectionError:
                # disconnect will also remove any previous WATCHes
                self.connection.disconnect()
        # clean up the other instance attributes
        self.watching = False
        self.explicit_transaction = False
        # we can safely return the connection to the pool here since we're
        # sure we're no longer WATCHing anything
        if self.connection:
            self.connection_pool.release(self.connection)
            self.connection = None

    def multi(self):
        """
        Start a transactional block of the pipeline after WATCH commands
        are issued. End the transactional block with `execute`.
        """
        if self.explicit_transaction:
            raise RedisError('Cannot issue nested calls to MULTI')
        if self.command_stack:
            raise RedisError('Commands without an initial WATCH have already '
                             'been issued')
        self.explicit_transaction = True

    def execute_command(self, *args, **kwargs):
        if (self.watching or args[0] == 'WATCH') and \
                not self.explicit_transaction:
            return self.immediate_execute_command(*args, **kwargs)
        return self.pipeline_execute_command(*args, **kwargs)

    def immediate_execute_command(self, *args, **options):
        """
        Execute a command immediately, but don't auto-retry on a
        ConnectionError if we're already WATCHing a variable. Used when
        issuing WATCH or subsequent commands retrieving their values but before
        MULTI is called.
        """
        command_name = args[0]
        conn = self.connection
        # if this is the first call, we need a connection
        if not conn:
            conn = self.connection_pool.get_connection(command_name,
                                                       self.shard_hint)
            self.connection = conn
        try:
            conn.send_command(*args)
            return self.parse_response(conn, command_name, **options)
        except ConnectionError:
            conn.disconnect()
            # if we're not already watching, we can safely retry the command
            try:
                if not self.watching:
                    conn.send_command(*args)
                    return self.parse_response(conn, command_name, **options)
            except ConnectionError:
                # the retry failed so cleanup.
                conn.disconnect()
                self.reset()
                raise

    def pipeline_execute_command(self, *args, **options):
        """
        Stage a command to be executed when execute() is next called

        Returns the current Pipeline object back so commands can be
        chained together, such as:

        pipe = pipe.set('foo', 'bar').incr('baz').decr('bang')

        At some other point, you can then run: pipe.execute(),
        which will execute all commands queued in the pipe.
        """
        self.command_stack.append((args, options))
        return self

    def _execute_transaction(self, connection, commands, raise_on_error):
        cmds = chain([(('MULTI', ), {})], commands, [(('EXEC', ), {})])
        all_cmds = chain.from_iterable(
            starmap(connection.pack_command,
                    [args for args, options in cmds]))
        connection.send_packed_command(all_cmds)
        errors = []

        # parse off the response for MULTI
        # NOTE: we need to handle ResponseErrors here and continue
        # so that we read all the additional command messages from
        # the socket
        try:
            self.parse_response(connection, '_')
        except ResponseError:
            errors.append((0, sys.exc_info()[1]))

        # and all the other commands
        for i, command in enumerate(commands):
            try:
                self.parse_response(connection, '_')
            except ResponseError:
                ex = sys.exc_info()[1]
                self.annotate_exception(ex, i + 1, command[0])
                errors.append((i, ex))

        # parse the EXEC.
        try:
            response = self.parse_response(connection, '_')
        except ExecAbortError:
            if self.explicit_transaction:
                self.immediate_execute_command('DISCARD')
            if errors:
                raise errors[0][1]
            raise sys.exc_info()[1]

        if response is None:
            raise WatchError("Watched variable changed.")

        # put any parse errors into the response
        for i, e in errors:
            response.insert(i, e)

        if len(response) != len(commands):
            self.connection.disconnect()
            raise ResponseError("Wrong number of response items from "
                                "pipeline execution")

        # find any errors in the response and raise if necessary
        if raise_on_error:
            self.raise_first_error(commands, response)

        # We have to run response callbacks manually
        data = []
        for r, cmd in izip(response, commands):
            if not isinstance(r, Exception):
                args, options = cmd
                command_name = args[0]
                if command_name in self.response_callbacks:
                    r = self.response_callbacks[command_name](r, **options)
            data.append(r)
        return data

    def _execute_pipeline(self, connection, commands, raise_on_error):
        # build up all commands into a single request to increase network perf
        all_cmds = chain.from_iterable(
            starmap(connection.pack_command,
                    [args for args, options in commands]))
        connection.send_packed_command(all_cmds)

        response = []
        for args, options in commands:
            try:
                response.append(
                    self.parse_response(connection, args[0], **options))
            except ResponseError:
                response.append(sys.exc_info()[1])

        if raise_on_error:
            self.raise_first_error(commands, response)
        return response

    def raise_first_error(self, commands, response):
        for i, r in enumerate(response):
            if isinstance(r, ResponseError):
                self.annotate_exception(r, i + 1, commands[i][0])
                raise r

    def annotate_exception(self, exception, number, command):
        cmd = unicode(' ').join(imap(unicode, command))
        msg = unicode('Command # %d (%s) of pipeline caused error: %s') % (
            number, cmd, unicode(exception.args[0]))
        exception.args = (msg,) + exception.args[1:]

    def parse_response(self, connection, command_name, **options):
        result = StrictRedis.parse_response(
            self, connection, command_name, **options)
        if command_name in self.UNWATCH_COMMANDS:
            self.watching = False
        elif command_name == 'WATCH':
            self.watching = True
        return result

    def load_scripts(self):
        # make sure all scripts that are about to be run on this pipeline exist
        scripts = list(self.scripts)
        immediate = self.immediate_execute_command
        shas = [s.sha for s in scripts]
        # we can't use the normal script_* methods because they would just
        # get buffered in the pipeline.
        exists = immediate('SCRIPT', 'EXISTS', *shas, **{'parse': 'EXISTS'})
        if not all(exists):
            for s, exist in izip(scripts, exists):
                if not exist:
                    s.sha = immediate('SCRIPT', 'LOAD', s.script,
                                      **{'parse': 'LOAD'})

    def execute(self, raise_on_error=True):
        "Execute all the commands in the current pipeline"
        stack = self.command_stack
        if not stack:
            return []
        if self.scripts:
            self.load_scripts()
        if self.transaction or self.explicit_transaction:
            execute = self._execute_transaction
        else:
            execute = self._execute_pipeline

        conn = self.connection
        if not conn:
            conn = self.connection_pool.get_connection('MULTI',
                                                       self.shard_hint)
            # assign to self.connection so reset() releases the connection
            # back to the pool after we're done
            self.connection = conn

        try:
            return execute(conn, stack, raise_on_error)
        except ConnectionError:
            conn.disconnect()
            # if we were watching a variable, the watch is no longer valid
            # since this connection has died. raise a WatchError, which
            # indicates the user should retry his transaction. If this is more
            # than a temporary failure, the WATCH that the user next issue
            # will fail, propegating the real ConnectionError
            if self.watching:
                raise WatchError("A ConnectionError occured on while watching "
                                 "one or more keys")
            # otherwise, it's safe to retry since the transaction isn't
            # predicated on any state
            return execute(conn, stack, raise_on_error)
        finally:
            self.reset()

    def watch(self, *names):
        "Watches the values at keys ``names``"
        if self.explicit_transaction:
            raise RedisError('Cannot issue a WATCH after a MULTI')
        return self.execute_command('WATCH', *names)

    def unwatch(self):
        "Unwatches all previously specified keys"
        return self.watching and self.execute_command('UNWATCH') or True

    def script_load_for_pipeline(self, script):
        "Make sure scripts are loaded prior to pipeline execution"
        # we need the sha now so that Script.__call__ can use it to run
        # evalsha.
        if not script.sha:
            script.sha = self.immediate_execute_command('SCRIPT', 'LOAD',
                                                        script.script,
                                                        **{'parse': 'LOAD'})
        self.scripts.add(script)


class StrictPipeline(BasePipeline, StrictRedis):
    "Pipeline for the StrictRedis class"
    pass


class Pipeline(BasePipeline, Redis):
    "Pipeline for the Redis class"
    pass


class Script(object):
    "An executable Lua script object returned by ``register_script``"

    def __init__(self, registered_client, script):
        self.registered_client = registered_client
        self.script = script
        self.sha = ''

    def __call__(self, keys=[], args=[], client=None):
        "Execute the script, passing any required ``args``"
        if client is None:
            client = self.registered_client
        args = tuple(keys) + tuple(args)
        # make sure the Redis server knows about the script
        if isinstance(client, BasePipeline):
            # make sure this script is good to go on pipeline
            client.script_load_for_pipeline(self)
        try:
            return client.evalsha(self.sha, len(keys), *args)
        except NoScriptError:
            # Maybe the client is pointed to a differnet server than the client
            # that created this instance?
            self.sha = client.script_load(self.script)
            return client.evalsha(self.sha, len(keys), *args)


class LockError(RedisError):
    "Errors thrown from the Lock"
    pass


class Lock(object):
    """
    A shared, distributed Lock. Using Redis for locking allows the Lock
    to be shared across processes and/or machines.

    It's left to the user to resolve deadlock issues and make sure
    multiple clients play nicely together.
    """

    LOCK_FOREVER = float(2 ** 31 + 1)  # 1 past max unix time

    def __init__(self, redis, name, timeout=None, sleep=0.1):
        """
        Create a new Lock instance named ``name`` using the Redis client
        supplied by ``redis``.

        ``timeout`` indicates a maximum life for the lock.
        By default, it will remain locked until release() is called.

        ``sleep`` indicates the amount of time to sleep per loop iteration
        when the lock is in blocking mode and another client is currently
        holding the lock.

        Note: If using ``timeout``, you should make sure all the hosts
        that are running clients have their time synchronized with a network
        time service like ntp.
        """
        self.redis = redis
        self.name = name
        self.acquired_until = None
        self.timeout = timeout
        self.sleep = sleep
        if self.timeout and self.sleep > self.timeout:
            raise LockError("'sleep' must be less than 'timeout'")

    def __enter__(self):
        return self.acquire()

    def __exit__(self, exc_type, exc_value, traceback):
        self.release()

    def acquire(self, blocking=True):
        """
        Use Redis to hold a shared, distributed lock named ``name``.
        Returns True once the lock is acquired.

        If ``blocking`` is False, always return immediately. If the lock
        was acquired, return True, otherwise return False.
        """
        sleep = self.sleep
        timeout = self.timeout
        while 1:
            unixtime = mod_time.time()
            if timeout:
                timeout_at = unixtime + timeout
            else:
                timeout_at = Lock.LOCK_FOREVER
            timeout_at = float(timeout_at)
            if self.redis.setnx(self.name, timeout_at):
                self.acquired_until = timeout_at
                return True
            # We want blocking, but didn't acquire the lock
            # check to see if the current lock is expired
            existing = float(self.redis.get(self.name) or 1)
            if existing < unixtime:
                # the previous lock is expired, attempt to overwrite it
                existing = float(self.redis.getset(self.name, timeout_at) or 1)
                if existing < unixtime:
                    # we successfully acquired the lock
                    self.acquired_until = timeout_at
                    return True
            if not blocking:
                return False
            mod_time.sleep(sleep)

    def release(self):
        "Releases the already acquired lock"
        if self.acquired_until is None:
            raise ValueError("Cannot release an unlocked lock")
        existing = float(self.redis.get(self.name) or 1)
        # if the lock time is in the future, delete the lock
        delete_lock = existing >= self.acquired_until
        self.acquired_until = None
        if delete_lock:
            self.redis.delete(self.name)<|MERGE_RESOLUTION|>--- conflicted
+++ resolved
@@ -18,14 +18,6 @@
     ResponseError,
     WatchError,
 )
-
-try:
-    import ssl
-    ssl_available = True
-    ssl_cert_reqs = ssl.CERT_NONE
-except ImportError:
-    ssl_available = False
-    ssl_cert_reqs = 0
 
 SYM_EMPTY = b('')
 
@@ -386,48 +378,22 @@
 
         If none of these options are specified, db=0 is used.
 
-<<<<<<< HEAD
         Any additional querystring arguments and keyword arguments will be
         passed along to the ConnectionPool class's initializer. In the case
         of conflicting arguments, querystring arguments always win.
         """
         connection_pool = ConnectionPool.from_url(url, db=db, **kwargs)
         return cls(connection_pool=connection_pool)
-=======
-        # We only support redis:// and resiss:// schemes.
-        assert url.scheme == 'redis' or \
-            url.scheme == 'rediss' or \
-            not url.scheme
-        if url.scheme == 'rediss':
-            kwargs['use_ssl'] = True
-
-        # Extract the database ID from the path component if hasn't been given.
-        if db is None:
-            try:
-                db = int(url.path.replace('/', ''))
-            except (AttributeError, ValueError):
-                db = 0
-
-        return cls(host=url.hostname, port=int(url.port or 6379), db=db,
-                   password=url.password, **kwargs)
->>>>>>> 6f760cc5
 
     def __init__(self, host='localhost', port=6379,
                  db=0, password=None, socket_timeout=None,
                  connection_pool=None, charset='utf-8',
                  errors='strict', decode_responses=False,
-                 unix_socket_path=None,
-                 use_ssl=False, keyfile=None, certfile=None,
-                 cert_reqs=ssl_cert_reqs, ca_certs=None):
+                 unix_socket_path=None):
         if not connection_pool:
             kwargs = {
                 'db': db,
                 'password': password,
-                'keyfile': keyfile,
-                'use_ssl': use_ssl,
-                'certfile': certfile,
-                'ca_certs': ca_certs,
-                'cert_reqs': cert_reqs,
                 'socket_timeout': socket_timeout,
                 'encoding': charset,
                 'encoding_errors': errors,
